##############################################################################
# Copyright (c) 2013-2016, Lawrence Livermore National Security, LLC.
# Produced at the Lawrence Livermore National Laboratory.
#
# This file is part of Spack.
# Created by Todd Gamblin, tgamblin@llnl.gov, All rights reserved.
# LLNL-CODE-647188
#
# For details, see https://github.com/llnl/spack
# Please also see the LICENSE file for our notice and the LGPL.
#
# This program is free software; you can redistribute it and/or modify
# it under the terms of the GNU Lesser General Public License (as
# published by the Free Software Foundation) version 2.1, February 1999.
#
# This program is distributed in the hope that it will be useful, but
# WITHOUT ANY WARRANTY; without even the IMPLIED WARRANTY OF
# MERCHANTABILITY or FITNESS FOR A PARTICULAR PURPOSE. See the terms and
# conditions of the GNU Lesser General Public License for more details.
#
# You should have received a copy of the GNU Lesser General Public
# License along with this program; if not, write to the Free Software
# Foundation, Inc., 59 Temple Place, Suite 330, Boston, MA 02111-1307 USA
##############################################################################
import os
import re
import itertools
from datetime import datetime

import llnl.util.tty as tty
from llnl.util.lang import memoized
from llnl.util.filesystem import join_path

import spack.error
import spack.spec
import spack.architecture
from spack.util.multiproc import parmap
from spack.util.executable import *
from spack.util.environment import get_path
from spack.version import Version

__all__ = ['Compiler', 'get_compiler_version']

def _verify_executables(*paths):
    for path in paths:
        if not os.path.isfile(path) and os.access(path, os.X_OK):
            raise CompilerAccessError(path)


_version_cache = {}

def get_compiler_version(compiler_path, version_arg, regex='(.*)'):
    if not compiler_path in _version_cache:
        compiler = Executable(compiler_path)
        output = compiler(version_arg, output=str, error=str)

        match = re.search(regex, output)
        _version_cache[compiler_path] = match.group(1) if match else 'unknown'

    return _version_cache[compiler_path]


def dumpversion(compiler_path):
    """Simple default dumpversion method -- this is what gcc does."""
    return get_compiler_version(compiler_path, '-dumpversion')


class Compiler(object):
    """This class encapsulates a Spack "compiler", which includes C,
       C++, and Fortran compilers.  Subclasses should implement
       support for specific compilers, their possible names, arguments,
       and how to identify the particular type of compiler."""

    # Subclasses use possible names of C compiler
    cc_names = []

    # Subclasses use possible names of C++ compiler
    cxx_names = []

    # Subclasses use possible names of Fortran 77 compiler
    f77_names = []

    # Subclasses use possible names of Fortran 90 compiler
    fc_names = []

    # Optional prefix regexes for searching for this type of compiler.
    # Prefixes are sometimes used for toolchains, e.g. 'powerpc-bgq-linux-'
    prefixes = []

    # Optional suffix regexes for searching for this type of compiler.
    # Suffixes are used by some frameworks, e.g. macports uses an '-mp-X.Y'
    # version suffix for gcc.
    suffixes = [r'-.*']

    # Default flags used by a compiler to set an rpath
    @property
    def cc_rpath_arg(self):
        return '-Wl,-rpath,'

    @property
    def cxx_rpath_arg(self):
        return '-Wl,-rpath,'

    @property
    def f77_rpath_arg(self):
        return '-Wl,-rpath,'

    @property
    def fc_rpath_arg(self):
        return '-Wl,-rpath,'

<<<<<<< HEAD
    # Cray PrgEnv name that can be used to load this compiler
    PrgEnv = None

    # Name of module used to switch versions of this compiler
    PrgEnv_compiler = None


    def __init__(self, cspec, operating_system, paths, modules=[], alias=None):
=======

    def __init__(self, cspec, cc, cxx, f77, fc, **kwargs):
>>>>>>> d3916707
        def check(exe):
            if exe is None:
                return None
            _verify_executables(exe)
            return exe

        self.operating_system = operating_system

<<<<<<< HEAD
        self.cc  = check(paths[0])
        self.cxx = check(paths[1])
        if len(paths) > 2:
            self.f77 = check(paths[2])
            if len(paths) == 3:
                self.fc = self.f77
            else:
                self.fc  = check(paths[3])
=======
        # Unfortunately have to make sure these params are accepted
        # in the same order they are returned by sorted(flags)
        # in compilers/__init__.py
        self.flags = {}
        for flag in spack.spec.FlagMap.valid_compiler_flags():
            value = kwargs.get(flag, None)
            if value is not None:
                self.flags[flag] = value.split()

        self.spec = cspec
>>>>>>> d3916707

        self.spec = cspec
        self.modules = modules
        self.alias = alias

    @property
    def version(self):
        return self.spec.version

<<<<<<< HEAD
=======
    # This property should be overridden in the compiler subclass if
    # OpenMP is supported by that compiler
    @property
    def openmp_flag(self):
        # If it is not overridden, assume it is not supported and warn the user
        tty.die("The compiler you have chosen does not currently support OpenMP.",
                "If you think it should, please edit the compiler subclass and",
                "submit a pull request or issue.")


    # This property should be overridden in the compiler subclass if
    # C++11 is supported by that compiler
    @property
    def cxx11_flag(self):
        # If it is not overridden, assume it is not supported and warn the user
        tty.die("The compiler you have chosen does not currently support C++11.",
                "If you think it should, please edit the compiler subclass and",
                "submit a pull request or issue.")


    # This property should be overridden in the compiler subclass if
    # C++14 is supported by that compiler
    @property
    def cxx14_flag(self):
        # If it is not overridden, assume it is not supported and warn the user
        tty.die("The compiler you have chosen does not currently support C++14.",
                "If you think it should, please edit the compiler subclass and",
                "submit a pull request or issue.")



    #
    # Compiler classes have methods for querying the version of
    # specific compiler executables.  This is used when discovering compilers.
    #
    # Compiler *instances* are just data objects, and can only be
    # constructed from an actual set of executables.
    #

    @classmethod
    def default_version(cls, cc):
        """Override just this to override all compiler version functions."""
        return dumpversion(cc)

    @classmethod
    def cc_version(cls, cc):
        return cls.default_version(cc)

    @classmethod
    def cxx_version(cls, cxx):
        return cls.default_version(cxx)

    @classmethod
    def f77_version(cls, f77):
        return cls.default_version(f77)

    @classmethod
    def fc_version(cls, fc):
        return cls.default_version(fc)
>>>>>>> d3916707

    @classmethod
    def _find_matches_in_path(cls, compiler_names, detect_version, *path):
        """Finds compilers in the paths supplied.
        
            Looks for all combinations of ``compiler_names`` with the
            ``prefixes`` and ``suffixes`` defined for this compiler
            class.  If any compilers match the compiler_names,
            prefixes, or suffixes, uses ``detect_version`` to figure
            out what version the compiler is.
 
            This returns a dict with compilers grouped by (prefix,
            suffix, version) tuples.  This can be further organized by
            find().
         """
        if not path:
            path = get_path('PATH')
 
        prefixes = [''] + cls.prefixes
        suffixes = [''] + cls.suffixes
 
        checks = []
        for directory in path:
            if not (os.path.isdir(directory) and
                    os.access(directory, os.R_OK | os.X_OK)):
                continue

            files = os.listdir(directory)
            for exe in files:
                full_path = join_path(directory, exe)

                prod = itertools.product(prefixes, compiler_names, suffixes)
                for pre, name, suf in prod:
                    regex = r'^(%s)%s(%s)$' % (pre, re.escape(name), suf)

                    match = re.match(regex, exe)
                    if match:
                        key = (full_path,) + match.groups()
                        checks.append(key)

        def check(key):
            try:
                full_path, prefix, suffix = key
                version = detect_version(full_path)
                return (version, prefix, suffix, full_path)
            except ProcessError, e:
                tty.debug("Couldn't get version for compiler %s" % full_path, e)
                return None
            except Exception, e:
                # Catching "Exception" here is fine because it just
                # means something went wrong running a candidate executable.
                tty.debug("Error while executing candidate compiler %s" % full_path,
                          "%s: %s" %(e.__class__.__name__, e))
                return None

        successful = [key for key in parmap(check, checks) if key is not None]
        # The 'successful' list is ordered like the input paths.
        # Reverse it here so that the dict creation (last insert wins)
        # does not spoil the intented precedence.
        successful.reverse()
        return dict(((v, p, s), path) for v, p, s, path in successful)

    #
    # Compiler classes have methods for querying the version of
    # specific compiler executables.  This is used when discovering compilers.
    #
    # Compiler *instances* are just data objects, and can only be
    # constructed from an actual set of executables.
    #

    @classmethod
    def default_version(cls, cc):
        """Override just this to override all compiler version functions."""
        return dumpversion(cc)

    @classmethod
    def cc_version(cls, cc):
        return cls.default_version(cc)

    @classmethod
    def cxx_version(cls, cxx):
        return cls.default_version(cxx)

    @classmethod
    def f77_version(cls, f77):
        return cls.default_version(f77)

    @classmethod
    def fc_version(cls, fc):
        return cls.default_version(fc)


    def __repr__(self):
        """Return a string representation of the compiler toolchain."""
        return self.__str__()


    def __str__(self):
        """Return a string represntation of the compiler toolchain."""
        return "%s(%s)" % (
            self.name, '\n     '.join((str(s) for s in (self.cc, self.cxx, self.f77, self.fc, self.modules, str(self.operating_system)))))


class CompilerAccessError(spack.error.SpackError):
    def __init__(self, path):
        super(CompilerAccessError, self).__init__(
            "'%s' is not a valid compiler." % path)


class InvalidCompilerError(spack.error.SpackError):
    def __init__(self):
        super(InvalidCompilerError, self).__init__(
            "Compiler has no executables.")<|MERGE_RESOLUTION|>--- conflicted
+++ resolved
@@ -101,6 +101,7 @@
     def cxx_rpath_arg(self):
         return '-Wl,-rpath,'
 
+#ifdef NEW
     @property
     def f77_rpath_arg(self):
         return '-Wl,-rpath,'
@@ -108,29 +109,45 @@
     @property
     def fc_rpath_arg(self):
         return '-Wl,-rpath,'
-
-<<<<<<< HEAD
+#else /* not NEW */
     # Cray PrgEnv name that can be used to load this compiler
     PrgEnv = None
 
     # Name of module used to switch versions of this compiler
     PrgEnv_compiler = None
-
+#endif /* not NEW */
+
+#ifdef NEW
+
+    def __init__(self, cspec, cc, cxx, f77, fc, **kwargs):
+#else /* not NEW */
 
     def __init__(self, cspec, operating_system, paths, modules=[], alias=None):
-=======
-
-    def __init__(self, cspec, cc, cxx, f77, fc, **kwargs):
->>>>>>> d3916707
+#endif /* not NEW */
         def check(exe):
             if exe is None:
                 return None
             _verify_executables(exe)
             return exe
 
+#ifdef NEW
+        self.cc  = check(cc)
+        self.cxx = check(cxx)
+        self.f77 = check(f77)
+        self.fc  = check(fc)
+
+        # Unfortunately have to make sure these params are accepted
+        # in the same order they are returned by sorted(flags)
+        # in compilers/__init__.py
+        self.flags = {}
+        for flag in spack.spec.FlagMap.valid_compiler_flags():
+            value = kwargs.get(flag, None)
+            if value is not None:
+                self.flags[flag] = value.split()
+
+#else /* not NEW */
         self.operating_system = operating_system
 
-<<<<<<< HEAD
         self.cc  = check(paths[0])
         self.cxx = check(paths[1])
         if len(paths) > 2:
@@ -139,19 +156,8 @@
                 self.fc = self.f77
             else:
                 self.fc  = check(paths[3])
-=======
-        # Unfortunately have to make sure these params are accepted
-        # in the same order they are returned by sorted(flags)
-        # in compilers/__init__.py
-        self.flags = {}
-        for flag in spack.spec.FlagMap.valid_compiler_flags():
-            value = kwargs.get(flag, None)
-            if value is not None:
-                self.flags[flag] = value.split()
-
-        self.spec = cspec
->>>>>>> d3916707
-
+
+#endif /* not NEW */
         self.spec = cspec
         self.modules = modules
         self.alias = alias
@@ -160,8 +166,6 @@
     def version(self):
         return self.spec.version
 
-<<<<<<< HEAD
-=======
     # This property should be overridden in the compiler subclass if
     # OpenMP is supported by that compiler
     @property
@@ -221,28 +225,27 @@
     @classmethod
     def fc_version(cls, fc):
         return cls.default_version(fc)
->>>>>>> d3916707
 
     @classmethod
     def _find_matches_in_path(cls, compiler_names, detect_version, *path):
         """Finds compilers in the paths supplied.
-        
-            Looks for all combinations of ``compiler_names`` with the
-            ``prefixes`` and ``suffixes`` defined for this compiler
-            class.  If any compilers match the compiler_names,
-            prefixes, or suffixes, uses ``detect_version`` to figure
-            out what version the compiler is.
- 
-            This returns a dict with compilers grouped by (prefix,
-            suffix, version) tuples.  This can be further organized by
-            find().
-         """
+
+           Looks for all combinations of ``compiler_names`` with the
+           ``prefixes`` and ``suffixes`` defined for this compiler
+           class.  If any compilers match the compiler_names,
+           prefixes, or suffixes, uses ``detect_version`` to figure
+           out what version the compiler is.
+
+           This returns a dict with compilers grouped by (prefix,
+           suffix, version) tuples.  This can be further organized by
+           find().
+        """
         if not path:
             path = get_path('PATH')
- 
+
         prefixes = [''] + cls.prefixes
         suffixes = [''] + cls.suffixes
- 
+
         checks = []
         for directory in path:
             if not (os.path.isdir(directory) and
@@ -284,14 +287,6 @@
         successful.reverse()
         return dict(((v, p, s), path) for v, p, s, path in successful)
 
-    #
-    # Compiler classes have methods for querying the version of
-    # specific compiler executables.  This is used when discovering compilers.
-    #
-    # Compiler *instances* are just data objects, and can only be
-    # constructed from an actual set of executables.
-    #
-
     @classmethod
     def default_version(cls, cc):
         """Override just this to override all compiler version functions."""
@@ -320,7 +315,7 @@
 
 
     def __str__(self):
-        """Return a string represntation of the compiler toolchain."""
+        """Return a string representation of the compiler toolchain."""
         return "%s(%s)" % (
             self.name, '\n     '.join((str(s) for s in (self.cc, self.cxx, self.f77, self.fc, self.modules, str(self.operating_system)))))
 
