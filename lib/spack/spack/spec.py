##############################################################################
# Copyright (c) 2013-2016, Lawrence Livermore National Security, LLC.
# Produced at the Lawrence Livermore National Laboratory.
#
# This file is part of Spack.
# Created by Todd Gamblin, tgamblin@llnl.gov, All rights reserved.
# LLNL-CODE-647188
#
# For details, see https://github.com/llnl/spack
# Please also see the LICENSE file for our notice and the LGPL.
#
# This program is free software; you can redistribute it and/or modify
# it under the terms of the GNU Lesser General Public License (as
# published by the Free Software Foundation) version 2.1, February 1999.
#
# This program is distributed in the hope that it will be useful, but
# WITHOUT ANY WARRANTY; without even the IMPLIED WARRANTY OF
# MERCHANTABILITY or FITNESS FOR A PARTICULAR PURPOSE. See the terms and
# conditions of the GNU Lesser General Public License for more details.
#
# You should have received a copy of the GNU Lesser General Public
# License along with this program; if not, write to the Free Software
# Foundation, Inc., 59 Temple Place, Suite 330, Boston, MA 02111-1307 USA
##############################################################################
"""
Spack allows very fine-grained control over how packages are installed and
over how they are built and configured.  To make this easy, it has its own
syntax for declaring a dependence.  We call a descriptor of a particular
package configuration a "spec".

The syntax looks like this:

.. code-block:: sh

    $ spack install mpileaks ^openmpi @1.2:1.4 +debug %intel @12.1 =bgqos_0
                    0        1        2        3      4      5     6

The first part of this is the command, 'spack install'.  The rest of the
line is a spec for a particular installation of the mpileaks package.

0. The package to install

1. A dependency of the package, prefixed by ^

2. A version descriptor for the package.  This can either be a specific
   version, like "1.2", or it can be a range of versions, e.g. "1.2:1.4".
   If multiple specific versions or multiple ranges are acceptable, they
   can be separated by commas, e.g. if a package will only build with
   versions 1.0, 1.2-1.4, and 1.6-1.8 of mavpich, you could say:

       depends_on("mvapich@1.0,1.2:1.4,1.6:1.8")

3. A compile-time variant of the package.  If you need openmpi to be
   built in debug mode for your package to work, you can require it by
   adding +debug to the openmpi spec when you depend on it.  If you do
   NOT want the debug option to be enabled, then replace this with -debug.

4. The name of the compiler to build with.

5. The versions of the compiler to build with.  Note that the identifier
   for a compiler version is the same '@' that is used for a package version.
   A version list denoted by '@' is associated with the compiler only if
   if it comes immediately after the compiler name.  Otherwise it will be
   associated with the current package spec.

6. The architecture to build with.  This is needed on machines where
   cross-compilation is required

Here is the EBNF grammar for a spec::

  spec-list    = { spec [ dep-list ] }
  dep_list     = { ^ spec }
  spec         = id [ options ]
  options      = { @version-list | +variant | -variant | ~variant |
                   %compiler | arch=architecture | [ flag ]=value}
  flag         = { cflags | cxxflags | fcflags | fflags | cppflags |
                   ldflags | ldlibs }
  variant      = id
  architecture = id
  compiler     = id [ version-list ]
  version-list = version [ { , version } ]
  version      = id | id: | :id | id:id
  id           = [A-Za-z0-9_][A-Za-z0-9_.-]*

Identifiers using the <name>=<value> command, such as architectures and
compiler flags, require a space before the name.

There is one context-sensitive part: ids in versions may contain '.', while
other ids may not.

There is one ambiguity: since '-' is allowed in an id, you need to put
whitespace space before -variant for it to be tokenized properly.  You can
either use whitespace, or you can just use ~variant since it means the same
thing.  Spack uses ~variant in directory names and in the canonical form of
specs to avoid ambiguity.  Both are provided because ~ can cause shell
expansion when it is the first character in an id typed on the command line.
"""
from collections import namedtuple
import sys
import imp
import itertools
import hashlib
import base64
from StringIO import StringIO
from operator import attrgetter
import yaml
from yaml.error import MarkedYAMLError

import llnl.util.tty as tty
from llnl.util.filesystem import join_path
from llnl.util.lang import *
from llnl.util.tty.color import *

import spack
import spack.architecture
import spack.parse
import spack.error
#import spack.compilers as compilers

# TODO: move display_specs to some other location.
from spack.cmd.find import display_specs
from spack.version import *
from spack.util.naming import mod_to_class
from spack.util.string import *
from spack.util.prefix import Prefix
from spack.virtual import ProviderIndex

# Valid pattern for an identifier in Spack
identifier_re = r'\w[\w-]*'

# Convenient names for color formats so that other things can use them
compiler_color         = '@g'
version_color          = '@c'
architecture_color           = '@m'
enabled_variant_color  = '@B'
disabled_variant_color = '@r'
dependency_color       = '@.'
hash_color             = '@K'

"""This map determines the coloring of specs when using color output.
   We make the fields different colors to enhance readability.
   See spack.color for descriptions of the color codes. """
color_formats = {'%' : compiler_color,
                 '@' : version_color,
                 '=' : architecture_color,
                 '+' : enabled_variant_color,
                 '~' : disabled_variant_color,
                 '^' : dependency_color,
                 '#' : hash_color }

"""Regex used for splitting by spec field separators."""
_separators = '[%s]' % ''.join(color_formats.keys())

"""Versionlist constant so we don't have to build a list
   every time we call str()"""
_any_version = VersionList([':'])

def index_specs(specs):
    """Take a list of specs and return a dict of lists.  Dict is
       keyed by spec name and lists include all specs with the
       same name.
    """
    spec_dict = {}
    for spec in specs:
        if not spec.name in spec_dict:
            spec_dict[spec.name] = []
        spec_dict[spec.name].append(spec)
    return spec_dict


def colorize_spec(spec):
    """Returns a spec colorized according to the colors specified in
       color_formats."""
    class insert_color:
        def __init__(self):
            self.last = None

        def __call__(self, match):
            # ignore compiler versions (color same as compiler)
            sep = match.group(0)
            if self.last == '%' and sep == '@':
                return cescape(sep)
            self.last = sep

            return '%s%s' % (color_formats[sep], cescape(sep))

    return colorize(re.sub(_separators, insert_color(), str(spec)) + '@.')


@key_ordering
class CompilerSpec(object):
    """The CompilerSpec field represents the compiler or range of compiler
       versions that a package should be built with.  CompilerSpecs have a
       name and a version list. """
    def __init__(self, *args):
        nargs = len(args)
        if nargs == 1:
            arg = args[0]
            # If there is one argument, it's either another CompilerSpec
            # to copy or a string to parse
            if isinstance(arg, basestring):
                c = SpecParser().parse_compiler(arg)
                self.name = c.name
                self.versions = c.versions

            elif isinstance(arg, CompilerSpec):
                self.name = arg.name
                self.versions = arg.versions.copy()

            else:
                raise TypeError(
                    "Can only build CompilerSpec from string or CompilerSpec." +
                    "  Found %s" % type(arg))

        elif nargs == 2:
            name, version = args
            self.name = name
            self.versions = VersionList()
            self.versions.add(ver(version))

        else:
            raise TypeError(
                "__init__ takes 1 or 2 arguments. (%d given)" % nargs)


    def _add_version(self, version):
        self.versions.add(version)


    def _autospec(self, compiler_spec_like):
        if isinstance(compiler_spec_like, CompilerSpec):
            return compiler_spec_like
        return CompilerSpec(compiler_spec_like)


    def satisfies(self, other, strict=False):
        other = self._autospec(other)
        return (self.name == other.name and
                self.versions.satisfies(other.versions, strict=strict))


    def constrain(self, other):
        """Intersect self's versions with other.

        Return whether the CompilerSpec changed.
        """
        other = self._autospec(other)

        # ensure that other will actually constrain this spec.
        if not other.satisfies(self):
            raise UnsatisfiableCompilerSpecError(other, self)

        return self.versions.intersect(other.versions)


    @property
    def concrete(self):
        """A CompilerSpec is concrete if its versions are concrete and there
           is an available compiler with the right version."""
        return self.versions.concrete


    @property
    def version(self):
        if not self.concrete:
            raise SpecError("Spec is not concrete: " + str(self))
        return self.versions[0]


    def copy(self):
        clone = CompilerSpec.__new__(CompilerSpec)
        clone.name = self.name
        clone.versions = self.versions.copy()
        return clone


    def _cmp_key(self):
        return (self.name, self.versions)


    def to_dict(self):
        d = {'name' : self.name}
        d.update(self.versions.to_dict())
        return { 'compiler' : d }


    @staticmethod
    def from_dict(d):
        d = d['compiler']
        return CompilerSpec(d['name'], VersionList.from_dict(d))


    def __str__(self):
        out = self.name
        if self.versions and self.versions != _any_version:
            vlist = ",".join(str(v) for v in self.versions)
            out += "@%s" % vlist
        return out

    def __repr__(self):
        return str(self)


@key_ordering
class VariantSpec(object):
    """Variants are named, build-time options for a package.  Names depend
       on the particular package being built, and each named variant can
       be enabled or disabled.
    """
    def __init__(self, name, value):
        self.name = name
        self.value = value


    def _cmp_key(self):
        return (self.name, self.value)


    def copy(self):
        return VariantSpec(self.name, self.value)


    def __str__(self):
        if self.value in [True,False]:
            out = '+' if self.value else '~'
            return out + self.name
        else:
            return ' ' + self.name + "=" + self.value


class VariantMap(HashableMap):
    def __init__(self, spec):
        super(VariantMap, self).__init__()
        self.spec = spec


    def satisfies(self, other, strict=False):
        if strict or self.spec._concrete:
            return all(k in self and self[k].value == other[k].value
                       for k in other)
        else:
            return all(self[k].value == other[k].value
                       for k in other if k in self)


    def constrain(self, other):
        """Add all variants in other that aren't in self to self.

        Raises an error if any common variants don't match.
        Return whether the spec changed.
        """
        if other.spec._concrete:
            for k in self:
                if k not in other:
                    raise UnsatisfiableVariantSpecError(self[k], '<absent>')

        changed = False
        for k in other:
            if k in self:
                if self[k].value != other[k].value:
                    raise UnsatisfiableVariantSpecError(self[k], other[k])
            else:
                self[k] = other[k].copy()
                changed =True
        return changed

    @property
    def concrete(self):
        return self.spec._concrete or all(
            v in self for v in self.spec.package_class.variants)


    def copy(self):
        clone = VariantMap(None)
        for name, variant in self.items():
            clone[name] = variant.copy()
        return clone


    def __str__(self):
        sorted_keys = sorted(self.keys())
        return ''.join(str(self[key]) for key in sorted_keys)


_valid_compiler_flags = [
    'cflags', 'cxxflags', 'fflags', 'ldflags', 'ldlibs', 'cppflags']

class FlagMap(HashableMap):
    def __init__(self, spec):
        super(FlagMap, self).__init__()
        self.spec = spec


    def satisfies(self, other, strict=False):
        if strict or (self.spec and self.spec._concrete):
            return all(f in self and set(self[f]) <= set(other[f])
                       for f in other)
        else:
            return all(set(self[f]) <= set(other[f])
                   for f in other if (other[f] != [] and f in self))


    def constrain(self, other):
        """Add all flags in other that aren't in self to self.

        Return whether the spec changed.
        """
        if other.spec and other.spec._concrete:
            for k in self:
                if k not in other:
                    raise UnsatisfiableCompilerFlagSpecError(self[k], '<absent>')

        changed = False
        for k in other:
            if k in self and not set(self[k]) <= set(other[k]):
                raise UnsatisfiableCompilerFlagSpecError(
                    ' '.join(f for f in self[k]), ' '.join( f for f in other[k]))
            elif k not in self:
                self[k] = other[k]
                changed = True
        return changed

    @staticmethod
    def valid_compiler_flags():
        return _valid_compiler_flags

    @property
    def concrete(self):
        return all(flag in self for flag in _valid_compiler_flags)


    def copy(self):
        clone = FlagMap(None)
        for name, value in self.items():
            clone[name] = value
        return clone


    def _cmp_key(self):
        return ''.join(str(key) + ' '.join(str(v) for v in value) for key, value in sorted(self.items()))


    def __str__(self):
        sorted_keys = filter(lambda flag: self[flag] != [], sorted(self.keys()))
        cond_symbol = ' ' if len(sorted_keys)>0 else ''
        return cond_symbol + ' '.join(str(key) + '=\"' + ' '.join(str(f) for f in self[key]) + '\"' for key in sorted_keys)


class DependencyMap(HashableMap):
    """Each spec has a DependencyMap containing specs for its dependencies.
       The DependencyMap is keyed by name. """
    @property
    def concrete(self):
        return all(d.concrete for d in self.values())


    def __str__(self):
        return ''.join(
            ["^" + str(self[name]) for name in sorted(self.keys())])


@key_ordering
class Spec(object):
    def __init__(self, spec_like, *dep_like, **kwargs):
        # Copy if spec_like is a Spec.
        if isinstance(spec_like, Spec):
            self._dup(spec_like)
            return

        # Parse if the spec_like is a string.
        if not isinstance(spec_like, basestring):
            raise TypeError("Can't make spec out of %s" % type(spec_like))

        spec_list = SpecParser().parse(spec_like)
        if len(spec_list) > 1:
            raise ValueError("More than one spec in string: " + spec_like)
        if len(spec_list) < 1:
            raise ValueError("String contains no specs: " + spec_like)

        # Take all the attributes from the first parsed spec without copying.
        # This is safe b/c we throw out the parsed spec.  It's a bit nasty,
        # but it's nastier to implement the constructor so that the parser
        # writes directly into this Spec object.
        other = spec_list[0]
        self.name = other.name
        self.dependents = other.dependents
        self.versions = other.versions
        self.architecture = other.architecture
        self.compiler = other.compiler
        self.compiler_flags = other.compiler_flags
        self.compiler_flags.spec = self
        self.dependencies = other.dependencies
        self.variants = other.variants
        self.variants.spec = self
        self.namespace = other.namespace
        self._hash = other._hash

        # Specs are by default not assumed to be normal, but in some
        # cases we've read them from a file want to assume normal.
        # This allows us to manipulate specs that Spack doesn't have
        # package.py files for.
        self._normal   = kwargs.get('normal', False)
        self._concrete = kwargs.get('concrete', False)
<<<<<<< HEAD
        self.external = None
        self.external_module = None
=======

        # Allow a spec to be constructed with an external path.
        self.external  = kwargs.get('external', None)
>>>>>>> d3916707

        # This allows users to construct a spec DAG with literals.
        # Note that given two specs a and b, Spec(a) copies a, but
        # Spec(a, b) will copy a but just add b as a dep.
        for dep in dep_like:
            spec = dep if isinstance(dep, Spec) else Spec(dep)
            self._add_dependency(spec)


    #
    # Private routines here are called by the parser when building a spec.
    #
    def _add_version(self, version):
        """Called by the parser to add an allowable version."""
        self.versions.add(version)


    def _add_variant(self, name, value):
        """Called by the parser to add a variant."""
        if name in self.variants: raise DuplicateVariantError(
                "Cannot specify variant '%s' twice" % name)
        if isinstance(value, basestring) and value.upper() == 'TRUE':
            value = True
        elif isinstance(value, basestring) and value.upper() == 'FALSE':
            value = False
        self.variants[name] = VariantSpec(name, value)


    def _add_flag(self, name, value):
        """Called by the parser to add a known flag.
        Known flags currently include "arch"
        """
        valid_flags = FlagMap.valid_compiler_flags()
        if name == 'arch':
            self._set_architecture(value)
        elif name in valid_flags:
            assert(self.compiler_flags is not None)
            self.compiler_flags[name] = value.split()
        else:
            self._add_variant(name,value)

    def _set_compiler(self, compiler):
        """Called by the parser to set the compiler."""
        if self.compiler: raise DuplicateCompilerSpecError(
                "Spec for '%s' cannot have two compilers." % self.name)
        self.compiler = compiler


    def _set_architecture(self, architecture):
        """Called by the parser to set the architecture."""
        if self.architecture: raise DuplicateArchitectureError(
                "Spec for '%s' cannot have two architectures." % self.name)  
        if '-' in architecture:
            os, target = architecture.split('-')

        elif architecture in ['frontend','backend','fe','be']:
            os = architecture
            target = architecture
        else:
            os = None
            target = architecture

        self.architecture = spack.architecture.Arch(os, target)


    def _add_dependency(self, spec):
        """Called by the parser to add another spec as a dependency."""
        if spec.name in self.dependencies:
            raise DuplicateDependencyError("Cannot depend on '%s' twice" % spec)
        self.dependencies[spec.name] = spec
        spec.dependents[self.name] = self

    #
    # Public interface
    #
    @property
    def fullname(self):
        return '%s.%s' % (self.namespace, self.name) if self.namespace else (self.name if self.name else '')


    @property
    def root(self):
        """Follow dependent links and find the root of this spec's DAG.
           In spack specs, there should be a single root (the package being
           installed).  This will throw an assertion error if that is not
           the case.
        """
        if not self.dependents:
            return self

        # If the spec has multiple dependents, ensure that they all
        # lead to the same place.  Spack shouldn't deal with any DAGs
        # with multiple roots, so something's wrong if we find one.
        depiter = iter(self.dependents.values())
        first_root = next(depiter).root
        assert(all(first_root is d.root for d in depiter))
        return first_root


    @property
    def package(self):
        return spack.repo.get(self)


    @property
    def package_class(self):
        """Internal package call gets only the class object for a package.
           Use this to just get package metadata.
        """
        return spack.repo.get_pkg_class(self.name)


    @property
    def virtual(self):
        """Right now, a spec is virtual if no package exists with its name.

           TODO: revisit this -- might need to use a separate namespace and
           be more explicit about this.
           Possible idea: just use conventin and make virtual deps all
           caps, e.g., MPI vs mpi.
        """
        return Spec.is_virtual(self.name)


    @staticmethod
    def is_virtual(name):
        """Test if a name is virtual without requiring a Spec."""
        return (not name is None) and ( not spack.repo.exists(name) )


    @property
    def concrete(self):
        """A spec is concrete if it can describe only ONE build of a package.
           If any of the name, version, architecture, compiler,
           variants, or depdenencies are ambiguous,then it is not concrete.
        """
        if self._concrete:
            return True

        self._concrete = bool(not self.virtual
                              and self.namespace is not None
                              and self.versions.concrete
                              and self.variants.concrete
                              and self.architecture
                              and self.architecture.concrete
                              and self.compiler and self.compiler.concrete
                              and self.compiler_flags.concrete
                              and self.dependencies.concrete)
        return self._concrete


    def traverse(self, visited=None, d=0, **kwargs):
        """Generic traversal of the DAG represented by this spec.
           This will yield each node in the spec.  Options:

           order    [=pre|post]
               Order to traverse spec nodes. Defaults to preorder traversal.
               Options are:

               'pre':  Pre-order traversal; each node is yielded before its
                       children in the dependency DAG.
               'post': Post-order  traversal; each node is yielded after its
                       children in the dependency DAG.

           cover    [=nodes|edges|paths]
               Determines how extensively to cover the dag.  Possible vlaues:

               'nodes': Visit each node in the dag only once.  Every node
                        yielded by this function will be unique.
               'edges': If a node has been visited once but is reached along a
                        new path from the root, yield it but do not descend
                        into it.  This traverses each 'edge' in the DAG once.
               'paths': Explore every unique path reachable from the root.
                        This descends into visited subtrees and will yield
                        nodes twice if they're reachable by multiple paths.

           depth    [=False]
               Defaults to False.  When True, yields not just nodes in the
               spec, but also their depth from the root in a (depth, node)
               tuple.

           key   [=id]
               Allow a custom key function to track the identity of nodes
               in the traversal.

           root     [=True]
               If False, this won't yield the root node, just its descendents.

           direction [=children|parents]
               If 'children', does a traversal of this spec's children.  If
               'parents', traverses upwards in the DAG towards the root.

        """
        # get initial values for kwargs
        depth      = kwargs.get('depth', False)
        key_fun    = kwargs.get('key', id)
        if isinstance(key_fun, basestring):
            key_fun = attrgetter(key_fun)
        yield_root = kwargs.get('root', True)
        cover      = kwargs.get('cover', 'nodes')
        direction  = kwargs.get('direction', 'children')
        order      = kwargs.get('order', 'pre')

        # Make sure kwargs have legal values; raise ValueError if not.
        def validate(name, val, allowed_values):
            if val not in allowed_values:
                raise ValueError("Invalid value for %s: %s.  Choices are %s"
                                 % (name, val, ",".join(allowed_values)))
        validate('cover',     cover,     ('nodes', 'edges', 'paths'))
        validate('direction', direction, ('children', 'parents'))
        validate('order',     order,     ('pre', 'post'))

        if visited is None:
            visited = set()
        key = key_fun(self)

        # Node traversal does not yield visited nodes.
        if key in visited and cover == 'nodes':
            return

        # Determine whether and what to yield for this node.
        yield_me = yield_root or d > 0
        result = (d, self) if depth else self

        # Preorder traversal yields before successors
        if yield_me and order == 'pre':
            yield result

        # Edge traversal yields but skips children of visited nodes
        if not (key in visited and cover == 'edges'):
            # This code determines direction and yields the children/parents
            successors = self.dependencies
            if direction == 'parents':
                successors = self.dependents

            visited.add(key)
            for name in sorted(successors):
                child = successors[name]
                for elt in child.traverse(visited, d+1, **kwargs):
                    yield elt

        # Postorder traversal yields after successors
        if yield_me and order == 'post':
            yield result


    @property
    def short_spec(self):
        """Returns a version of the spec with the dependencies hashed
           instead of completely enumerated."""
        return self.format('$_$@$%@$+$=$#')


    @property
    def cshort_spec(self):
        """Returns a version of the spec with the dependencies hashed
           instead of completely enumerated."""
        return self.format('$_$@$%@$+$=$#', color=True)


    @property
    def prefix(self):
        return Prefix(spack.install_layout.path_for_spec(self))


    def dag_hash(self, length=None):
        """
        Return a hash of the entire spec DAG, including connectivity.
        """
        if self._hash:
            return self._hash[:length]
        else:
            yaml_text = yaml.dump(
                self.to_node_dict(), default_flow_style=True, width=sys.maxint)
            sha = hashlib.sha1(yaml_text)
            b32_hash = base64.b32encode(sha.digest()).lower()[:length]
            if self.concrete:
                self._hash = b32_hash
            return b32_hash

    def to_node_dict(self):
        params = dict( (name, v.value) for name, v in self.variants.items() )
        params.update( dict( (name, value) for name, value in self.compiler_flags.items()) )
        d = {
<<<<<<< HEAD
            'variants' : dict(
                (name,v.enabled) for name, v in self.variants.items()),
=======
            'parameters' : params,
            'arch' : self.architecture,
>>>>>>> d3916707
            'dependencies' : dict((d, self.dependencies[d].dag_hash())
                                  for d in sorted(self.dependencies)),
        }

        # Older concrete specs do not have a namespace.  Omit for
        # consistent hashing.
        if not self.concrete or self.namespace:
            d['namespace'] = self.namespace

        if self.architecture:
            # TODO: Fix the target.to_dict to account for the tuple
            # Want it to be a dict of dicts
            d['architecture'] = self.architecture.to_dict()
        else:
            d['architecture'] = None

        if self.compiler:
            d.update(self.compiler.to_dict())
        else:
            d['compiler'] = None
        d.update(self.versions.to_dict())

        return { self.name : d }


    def to_yaml(self, stream=None):
        node_list = []
        for s in self.traverse(order='pre'):
            node = s.to_node_dict()
            node[s.name]['hash'] = s.dag_hash()
            node_list.append(node)
        return yaml.dump({ 'spec' : node_list },
                         stream=stream, default_flow_style=False)


    @staticmethod
    def from_node_dict(node):
        name = next(iter(node))
        node = node[name]

        spec = Spec(name)
        spec.namespace = node.get('namespace', None)
        spec.versions = VersionList.from_dict(node)
        # TODO: Need to fix the architecture.Target.from_dict
        spec.architecture = spack.architecture.arch_from_dict(node['architecture'])

        if 'hash' in node:
            spec._hash = node['hash']

        if node['compiler'] is None:
            spec.compiler = None
        else:
            spec.compiler = CompilerSpec.from_dict(node)

        if 'parameters' in node:
            for name, value in node['parameters'].items():
                if name in _valid_compiler_flags:
                    spec.compiler_flags[name] = value
                else:
                    spec.variants[name] = VariantSpec(name, value)
        elif 'variants' in node:
            for name, value in node['variants'].items():
                spec.variants[name] = VariantSpec(name, value)
            for name in FlagMap.valid_compiler_flags():
                spec.compiler_flags[name] = []
        else:
            raise SpackRecordError("Did not find a valid format for variants in YAML file")

        return spec


    @staticmethod
    def from_yaml(stream):
        """Construct a spec from YAML.

        Parameters:
        stream -- string or file object to read from.

        TODO: currently discards hashes. Include hashes when they
        represent more than the DAG does.

        """
        deps = {}
        spec = None

        try:
            yfile = yaml.load(stream)
        except MarkedYAMLError, e:
            raise SpackYAMLError("error parsing YAML spec:", str(e))

        for node in yfile['spec']:
            name = next(iter(node))
            dep = Spec.from_node_dict(node)
            if not spec:
                spec = dep
            deps[dep.name] = dep

        for node in yfile['spec']:
            name = next(iter(node))
            for dep_name in node[name]['dependencies']:
                deps[name].dependencies[dep_name] = deps[dep_name]
        return spec


    def _concretize_helper(self, presets=None, visited=None):
        """Recursive helper function for concretize().
           This concretizes everything bottom-up.  As things are
           concretized, they're added to the presets, and ancestors
           will prefer the settings of their children.
        """
        if presets is None: presets = {}
        if visited is None: visited = set()

        if self.name in visited:
            return False

        changed = False

        # Concretize deps first -- this is a bottom-up process.
        for name in sorted(self.dependencies.keys()):
            changed |= self.dependencies[name]._concretize_helper(presets, visited)

        if self.name in presets:
            changed |= self.constrain(presets[self.name])
        else:
            # Concretize virtual dependencies last.  Because they're added
            # to presets below, their constraints will all be merged, but we'll
            # still need to select a concrete package later.
            if not self.virtual:
                changed |= any(
                    (spack.concretizer.concretize_architecture(self),
                     spack.concretizer.concretize_compiler(self),
                     spack.concretizer.concretize_compiler_flags(self),#has to be concretized after compiler
                     spack.concretizer.concretize_version(self),
                     spack.concretizer.concretize_variants(self)))
            presets[self.name] = self

        visited.add(self.name)
        return changed


    def _replace_with(self, concrete):
        """Replace this virtual spec with a concrete spec."""
        assert(self.virtual)
        for name, dependent in self.dependents.items():
<<<<<<< HEAD
            if not dependent.external:
                del dependent.dependencies[self.name]
                dependent._add_dependency(concrete)
=======
            # remove self from all dependents.
            del dependent.dependencies[self.name]

            # add the replacement, unless it is already a dep of dependent.
            if concrete.name not in dependent.dependencies:
                dependent._add_dependency(concrete)


    def _replace_node(self, replacement):
        """Replace this spec with another.

        Connects all dependents of this spec to its replacement, and
        disconnects this spec from any dependencies it has. New spec
        will have any dependencies the replacement had, and may need
        to be normalized.

        """
        for name, dependent in self.dependents.items():
            del dependent.dependencies[self.name]
            dependent._add_dependency(replacement)

        for name, dep in self.dependencies.items():
            del dep.dependents[self.name]
            del self.dependencies[dep.name]
>>>>>>> d3916707


    def _expand_virtual_packages(self):
        """Find virtual packages in this spec, replace them with providers,
           and normalize again to include the provider's (potentially virtual)
           dependencies.  Repeat until there are no virtual deps.

           Precondition: spec is normalized.

           .. todo::

              If a provider depends on something that conflicts with
              other dependencies in the spec being expanded, this can
              produce a conflicting spec.  For example, if mpich depends
              on hwloc@:1.3 but something in the spec needs hwloc1.4:,
              then we should choose an MPI other than mpich.  Cases like
              this are infrequent, but should implement this before it is
              a problem.
        """
        # Make an index of stuff this spec already provides
        self_index = ProviderIndex(self.traverse(), restrict=True)

        changed = False
        done = False
        while not done:
            done = True
            for spec in list(self.traverse()):
                replacement = None
                if spec.virtual:
                    replacement = self._find_provider(spec, self_index)
                    if replacement:
                        # TODO: may break if in-place on self but
                        # shouldn't happen if root is traversed first.
                        spec._replace_with(replacement)
                        done=False
                        break

                if not replacement:
                    # Get a list of possible replacements in order of preference.
                    candidates = spack.concretizer.choose_virtual_or_external(spec)

                    # Try the replacements in order, skipping any that cause
                    # satisfiability problems.
                    for replacement in candidates:
                        if replacement is spec:
                            break

                        # Replace spec with the candidate and normalize
                        copy = self.copy()
                        copy[spec.name]._dup(replacement.copy(deps=False))

                        try:
                            # If there are duplicate providers or duplicate provider
                            # deps, consolidate them and merge constraints.
                            copy.normalize(force=True)
                            break
                        except SpecError as e:
                            # On error, we'll try the next replacement.
                            continue

                # If replacement is external then trim the dependencies
                if replacement.external:
                    if (spec.dependencies):
                        changed = True
                        spec.dependencies = DependencyMap()
                    replacement.dependencies = DependencyMap()

                # TODO: could this and the stuff in _dup be cleaned up?
                def feq(cfield, sfield):
                    return (not cfield) or (cfield == sfield)

                if replacement is spec or (feq(replacement.name, spec.name) and
                    feq(replacement.versions, spec.versions) and
                    feq(replacement.compiler, spec.compiler) and
                    feq(replacement.architecture, spec.architecture) and
                    feq(replacement.dependencies, spec.dependencies) and
                    feq(replacement.variants, spec.variants) and
                    feq(replacement.external, spec.external)):
                    continue

                # Refine this spec to the candidate. This uses
                # replace_with AND dup so that it can work in
                # place. TODO: make this more efficient.
                if spec.virtual:
                    spec._replace_with(replacement)
                    changed = True
                if spec._dup(replacement, deps=False, cleardeps=False):
                    changed = True

                self_index.update(spec)
                done=False
                break

        return changed


    def concretize(self):
        """A spec is concrete if it describes one build of a package uniquely.
           This will ensure that this spec is concrete.

           If this spec could describe more than one version, variant, or build
           of a package, this will add constraints to make it concrete.

           Some rigorous validation and checks are also performed on the spec.
           Concretizing ensures that it is self-consistent and that it's consistent
           with requirements of its pacakges.  See flatten() and normalize() for
           more details on this.
        """
        if not self.name:
            raise SpecError("Attempting to concretize anonymous spec")

        if self._concrete:
            return

        changed = True
        force = False

        while changed:
            changes = (self.normalize(force),
                       self._expand_virtual_packages(),
                       self._concretize_helper())
            changed = any(changes)
            force=True

        for s in self.traverse():
            # After concretizing, assign namespaces to anything left.
            # Note that this doesn't count as a "change".  The repository
            # configuration is constant throughout a spack run, and
            # normalize and concretize evaluate Packages using Repo.get(),
            # which respects precedence.  So, a namespace assignment isn't
            # changing how a package name would have been interpreted and
            # we can do it as late as possible to allow as much
            # compatibility across repositories as possible.
            if s.namespace is None:
                s.namespace = spack.repo.repo_for_pkg(s.name).namespace

        # Mark everything in the spec as concrete, as well.
        self._mark_concrete()


    def _mark_concrete(self):
        """Mark this spec and its dependencies as concrete.

        Only for internal use -- client code should use "concretize"
        unless there is a need to force a spec to be concrete.
        """
        for s in self.traverse():
            s._normal = True
            s._concrete = True


    def concretized(self):
        """This is a non-destructive version of concretize().  First clones,
           then returns a concrete version of this package without modifying
           this package. """
        clone = self.copy()
        clone.concretize()
        return clone


    def flat_dependencies(self, **kwargs):
        """Return a DependencyMap containing all of this spec's
           dependencies with their constraints merged.

           If copy is True, returns merged copies of its dependencies
           without modifying the spec it's called on.

           If copy is False, clears this spec's dependencies and
           returns them.
        """
        copy = kwargs.get('copy', True)

        flat_deps = DependencyMap()
        try:
            for spec in self.traverse(root=False):
                if spec.name not in flat_deps:
                    if copy:
                        flat_deps[spec.name] = spec.copy(deps=False)
                    else:
                        flat_deps[spec.name] = spec
                else:
                    flat_deps[spec.name].constrain(spec)

            if not copy:
                for dep in flat_deps.values():
                    dep.dependencies.clear()
                    dep.dependents.clear()
                self.dependencies.clear()

            return flat_deps

        except UnsatisfiableSpecError, e:
            # Here, the DAG contains two instances of the same package
            # with inconsistent constraints.  Users cannot produce
            # inconsistent specs like this on the command line: the
            # parser doesn't allow it. Spack must be broken!
            raise InconsistentSpecError("Invalid Spec DAG: %s" % e.message)


    def index(self):
        """Return DependencyMap that points to all the dependencies in this
           spec."""
        dm = DependencyMap()
        for spec in self.traverse():
            dm[spec.name] = spec
        return dm


    def flatten(self):
        """Pull all dependencies up to the root (this spec).
           Merge constraints for dependencies with the same name, and if they
           conflict, throw an exception. """
        for dep in self.flat_dependencies(copy=False):
            self._add_dependency(dep)


    def _evaluate_dependency_conditions(self, name):
        """Evaluate all the conditions on a dependency with this name.

        If the package depends on <name> in this configuration, return
        the dependency.  If no conditions are True (and we don't
        depend on it), return None.
        """
        pkg = spack.repo.get(self.fullname)
        conditions = pkg.dependencies[name]

        # evaluate when specs to figure out constraints on the dependency.
        dep = None
        for when_spec, dep_spec in conditions.items():
            sat = self.satisfies(when_spec, strict=True)
            if sat:
                if dep is None:
                    dep = Spec(name)
                try:
                    dep.constrain(dep_spec)
                except UnsatisfiableSpecError, e:
                    e.message = ("Conflicting conditional dependencies on package "
                                 "%s for spec %s" % (self.name, self))
                    raise e
        return dep


    def _find_provider(self, vdep, provider_index):
        """Find provider for a virtual spec in the provider index.
           Raise an exception if there is a conflicting virtual
           dependency already in this spec.
        """
        assert(vdep.virtual)
        providers = provider_index.providers_for(vdep)

        # If there is a provider for the vpkg, then use that instead of
        # the virtual package.
        if providers:
            # Remove duplicate providers that can concretize to the same result.
            for provider in providers:
                for spec in providers:
                    if spec is not provider and provider.satisfies(spec):
                        providers.remove(spec)
            # Can't have multiple providers for the same thing in one spec.
            if len(providers) > 1:
                raise MultipleProviderError(vdep, providers)
            return providers[0]
        else:
            # The user might have required something insufficient for
            # pkg_dep -- so we'll get a conflict.  e.g., user asked for
            # mpi@:1.1 but some package required mpi@2.1:.
            required = provider_index.providers_for(vdep.name)
            if len(required) > 1:
                raise MultipleProviderError(vdep, required)
            elif required:
                raise UnsatisfiableProviderSpecError(required[0], vdep)


    def _merge_dependency(self, dep, visited, spec_deps, provider_index):
        """Merge the dependency into this spec.

        This is the core of the normalize() method.  There are a few basic steps:

          * If dep is virtual, evaluate whether it corresponds to an
            existing concrete dependency, and merge if so.

          * If it's real and it provides some virtual dep, see if it provides
            what some virtual dependency wants and merge if so.

          * Finally, if none of the above, merge dependency and its
            constraints into this spec.

        This method returns True if the spec was changed, False otherwise.
        """
        changed = False

        # If it's a virtual dependency, try to find an existing
        # provider in the spec, and merge that.
        if dep.virtual:
            visited.add(dep.name)
            provider = self._find_provider(dep, provider_index)
            if provider:
                dep = provider
        else:
            index = ProviderIndex([dep], restrict=True)
            for vspec in (v for v in spec_deps.values() if v.virtual):
                if index.providers_for(vspec):
                    vspec._replace_with(dep)
                    del spec_deps[vspec.name]
                    changed = True
                else:
                    required = index.providers_for(vspec.name)
                    if required:
                        raise UnsatisfiableProviderSpecError(required[0], dep)
            provider_index.update(dep)
        # If the spec isn't already in the set of dependencies, clone
        # it from the package description.
        if dep.name not in spec_deps:
            spec_deps[dep.name] = dep.copy()
            changed = True
        # Constrain package information with spec info
        try:
            changed |= spec_deps[dep.name].constrain(dep)

        except UnsatisfiableSpecError, e:
            e.message =  "Invalid spec: '%s'. "
            e.message += "Package %s requires %s %s, but spec asked for %s"
            e.message %= (spec_deps[dep.name], dep.name, e.constraint_type,
                          e.required, e.provided)
            raise e

        # Add merged spec to my deps and recurse
        dependency = spec_deps[dep.name]
        if dep.name not in self.dependencies:
            self._add_dependency(dependency)

        changed |= dependency._normalize_helper(visited, spec_deps, provider_index)
        return changed


    def _normalize_helper(self, visited, spec_deps, provider_index):
        """Recursive helper function for _normalize."""
        if self.name in visited:
            return False
        visited.add(self.name)

        # if we descend into a virtual spec, there's nothing more
        # to normalize.  Concretize will finish resolving it later.
        if self.virtual or self.external:
            return False

        # Combine constraints from package deps with constraints from
        # the spec, until nothing changes.
        any_change = False
        changed = True

        pkg = spack.repo.get(self.fullname)
        while changed:
            changed = False
            for dep_name in pkg.dependencies:
                # Do we depend on dep_name?  If so pkg_dep is not None.
                pkg_dep = self._evaluate_dependency_conditions(dep_name)
                # If pkg_dep is a dependency, merge it.
                if pkg_dep:
                    changed |= self._merge_dependency(
                        pkg_dep, visited, spec_deps, provider_index)
            any_change |= changed

        return any_change


    def normalize(self, force=False):
        """When specs are parsed, any dependencies specified are hanging off
           the root, and ONLY the ones that were explicitly provided are there.
           Normalization turns a partial flat spec into a DAG, where:

           1. Known dependencies of the root package are in the DAG.
           2. Each node's dependencies dict only contains its known direct deps.
           3. There is only ONE unique spec for each package in the DAG.

              * This includes virtual packages.  If there a non-virtual
                package that provides a virtual package that is in the spec,
                then we replace the virtual package with the non-virtual one.

           TODO: normalize should probably implement some form of cycle detection,
           to ensure that the spec is actually a DAG.
        """
        if not self.name:
            raise SpecError("Attempting to normalize anonymous spec")

        if self._normal and not force:
            return False

        # Ensure first that all packages & compilers in the DAG exist.
        self.validate_names()

        # Get all the dependencies into one DependencyMap
        spec_deps = self.flat_dependencies(copy=False)

        # Initialize index of virtual dependency providers if
        # concretize didn't pass us one already
        provider_index = ProviderIndex(spec_deps.values(), restrict=True)

        # traverse the package DAG and fill out dependencies according
        # to package files & their 'when' specs
        visited = set()
        any_change = self._normalize_helper(visited, spec_deps, provider_index)

        # If there are deps specified but not visited, they're not
        # actually deps of this package.  Raise an error.
        extra = set(spec_deps.keys()).difference(visited)
        if extra:
            raise InvalidDependencyException(
                self.name + " does not depend on " + comma_or(extra))

        # Mark the spec as normal once done.
        self._normal = True
        return any_change


    def normalized(self):
        """Return a normalized copy of this spec without modifying this spec."""
        clone = self.copy()
        clone.normalize()
        return clone


    def validate_names(self):
        """This checks that names of packages and compilers in this spec are real.
           If they're not, it will raise either UnknownPackageError or
           UnsupportedCompilerError.
        """
        for spec in self.traverse():
            # Don't get a package for a virtual name.
            if (not spec.virtual) and spec.name:
                spack.repo.get(spec.fullname)

            # validate compiler in addition to the package name.
#            if spec.compiler:
#                if not compilers.supported(spec.compiler):
#                    raise UnsupportedCompilerError(spec.compiler.name)

            # Ensure that variants all exist.
            for vname, variant in spec.variants.items():
                if vname not in spec.package_class.variants:
                    raise UnknownVariantError(spec.name, vname)


    def constrain(self, other, deps=True):
        """Merge the constraints of other with self.

        Returns True if the spec changed as a result, False if not.
        """
        other = self._autospec(other)

        if not (self.name == other.name or (not self.name) or (not other.name) ):
            raise UnsatisfiableSpecNameError(self.name, other.name)

        if other.namespace is not None:
            if self.namespace is not None and other.namespace != self.namespace:
                raise UnsatisfiableSpecNameError(self.fullname, other.fullname)

        if not self.versions.overlaps(other.versions):
            raise UnsatisfiableVersionSpecError(self.versions, other.versions)

        for v in other.variants:
            if (v in self.variants and
                self.variants[v].value != other.variants[v].value):
                raise UnsatisfiableVariantSpecError(self.variants[v],
                                                    other.variants[v])

        # TODO: Check out the logic here
        if self.architecture is not None and other.architecture is not None:
            if self.architecture != other.architecture:
                raise UnsatisfiableTargetSpecError(self.architecture,
                                                         other.architecture)

        changed = False
        if self.compiler is not None and other.compiler is not None:
            changed |= self.compiler.constrain(other.compiler)
        elif self.compiler is None:
            changed |= (self.compiler != other.compiler)
            self.compiler = other.compiler

        changed |= self.versions.intersect(other.versions)
        changed |= self.variants.constrain(other.variants)

        changed |= self.compiler_flags.constrain(other.compiler_flags)

        old = self.architecture
        self.architecture = self.architecture or other.architecture
        changed |= (self.architecture != old)

        if deps:
            changed |= self._constrain_dependencies(other)

        return changed


    def _constrain_dependencies(self, other):
        """Apply constraints of other spec's dependencies to this spec."""
        other = self._autospec(other)

        if not self.dependencies or not other.dependencies:
            return False

        # TODO: might want more detail than this, e.g. specific deps
        # in violation. if this becomes a priority get rid of this
        # check and be more specific about what's wrong.
        if not other.satisfies_dependencies(self):
            raise UnsatisfiableDependencySpecError(other, self)

        # Handle common first-order constraints directly
        changed = False
        for name in self.common_dependencies(other):
            changed |= self[name].constrain(other[name], deps=False)


        # Update with additional constraints from other spec
        for name in other.dep_difference(self):
            self._add_dependency(other[name].copy())
            changed = True

        return changed


    def common_dependencies(self, other):
        """Return names of dependencies that self an other have in common."""
        common = set(
            s.name for s in self.traverse(root=False))
        common.intersection_update(
            s.name for s in other.traverse(root=False))
        return common


    def constrained(self, other, deps=True):
        """Return a constrained copy without modifying this spec."""
        clone = self.copy(deps=deps)
        clone.constrain(other, deps)
        return clone


    def dep_difference(self, other):
        """Returns dependencies in self that are not in other."""
        mine = set(s.name for s in self.traverse(root=False))
        mine.difference_update(
            s.name for s in other.traverse(root=False))
        return mine


    def _autospec(self, spec_like):
        """Used to convert arguments to specs.  If spec_like is a spec, returns it.
           If it's a string, tries to parse a string.  If that fails, tries to parse
           a local spec from it (i.e. name is assumed to be self's name).
        """
        if isinstance(spec_like, spack.spec.Spec):
            return spec_like

        try:
            spec = spack.spec.Spec(spec_like)
            if not spec.name:
                raise SpecError("anonymous package -- this will always be handled")
            return spec
        except SpecError:
            return parse_anonymous_spec(spec_like, self.name)

    #def add_target_from_string(self, target):
    #    if target is None:
    #        self.architecture.target = self.architecture.platform.target('default_target')
    #    else:
    #        self.architecture.target = self.architecture.platform.target(target)

    #def add_operating_system_from_string(self, os):
    #    if os is None:
    #        self.architecture.platform_os = self.architecture.platform.operating_system('default_os')
    #    else:
    #        self.architecture.platform_os = self.architecture.platform.operating_system(os)


    def satisfies(self, other, deps=True, strict=False):
        """determine if this spec satisfies all constraints of another.

        there are two senses for satisfies:

          * `loose` (default): the absence of a constraint in self
            implies that it *could* be satisfied by other, so we only
            check that there are no conflicts with other for
            constraints that this spec actually has.

          * `strict`: strict means that we *must* meet all the
            constraints specified on other.
        """
        other = self._autospec(other)

<<<<<<< HEAD
        # a concrete provider can satisfy a virtual dependency.
=======
       # A concrete provider can satisfy a virtual dependency.
>>>>>>> d3916707
        if not self.virtual and other.virtual:
            pkg = spack.repo.get(self.fullname)
            if pkg.provides(other.name):
                for provided, when_spec in pkg.provided.items():
                    if self.satisfies(when_spec, deps=False, strict=strict):
                        if provided.satisfies(other):
                            return True
            return False

<<<<<<< HEAD
        # otherwise, first thing we care about is whether the name matches
        if self.name != other.name:
=======
        # Otherwise, first thing we care about is whether the name matches
        if self.name != other.name and self.name and other.name:
>>>>>>> d3916707
            return False

        # namespaces either match, or other doesn't require one.
        if other.namespace is not None:
            if self.namespace is not None and self.namespace != other.namespace:
                return False

        if self.versions and other.versions:
            if not self.versions.satisfies(other.versions, strict=strict):
                return False
        elif strict and (self.versions or other.versions):
            return False

        # none indicates no constraints when not strict.
        if self.compiler and other.compiler:
            if not self.compiler.satisfies(other.compiler, strict=strict):
                return  False
        elif strict and (other.compiler and not self.compiler):
            return False

        var_strict = strict
        if (not self.name) or (not other.name):
            var_strict = True
        if not self.variants.satisfies(other.variants, strict=var_strict):
            return False


        # Target satisfaction is currently just class equality.
        # If not strict, None means unconstrained.
        if isinstance(self.architecture, basestring):
            self.add_architecture_from_string(self.architecture)
        if isinstance(other.architecture, basestring):
            other.add_architecture_from_string(other.architecture)

        # TODO: Need to make sure that comparisons can be made via classes
        if self.architecture and other.architecture:
            if self.architecture != other.architecture:
                return False
        elif strict and (other.architecture and not self.architecture):
            return False

        if not self.compiler_flags.satisfies(other.compiler_flags, strict=strict):
            return False

        # If we need to descend into dependencies, do it, otherwise we're done.
        if deps:
            deps_strict = strict
            if not (self.name and other.name):
                deps_strict=True
            return self.satisfies_dependencies(other, strict=deps_strict)
        else:
            return True


    def satisfies_dependencies(self, other, strict=False):
        """This checks constraints on common dependencies against each other."""
        other = self._autospec(other)

        if strict:
            if other.dependencies and not self.dependencies:
                return False

            if not all(dep in self.dependencies for dep in other.dependencies):
                return False

        elif not self.dependencies or not other.dependencies:
            # if either spec doesn't restrict dependencies then both are compatible.
            return True

        # Handle first-order constraints directly
        for name in self.common_dependencies(other):
            if not self[name].satisfies(other[name], deps=False):
                return False

        # For virtual dependencies, we need to dig a little deeper.
        self_index = ProviderIndex(self.traverse(), restrict=True)
        other_index = ProviderIndex(other.traverse(), restrict=True)

        # This handles cases where there are already providers for both vpkgs
        if not self_index.satisfies(other_index):
            return False

        # These two loops handle cases where there is an overly restrictive vpkg
        # in one spec for a provider in the other (e.g., mpi@3: is not compatible
        # with mpich2)
        for spec in self.virtual_dependencies():
            if spec.name in other_index and not other_index.providers_for(spec):
                return False

        for spec in other.virtual_dependencies():
            if spec.name in self_index and not self_index.providers_for(spec):
                return False

        return True


    def virtual_dependencies(self):
        """Return list of any virtual deps in this spec."""
        return [spec for spec in self.traverse() if spec.virtual]


    def _dup(self, other, **kwargs):
        """Copy the spec other into self.  This is an overwriting
           copy.  It does not copy any dependents (parents), but by default
           copies dependencies.

           To duplicate an entire DAG, call _dup() on the root of the DAG.

           Options:
           dependencies[=True]
               Whether deps should be copied too.  Set to False to copy a
               spec but not its dependencies.
        """
<<<<<<< HEAD

        # TODO: Check if comparisons for tuple are valid
        # We don't count dependencies as changes here
        changed = True
        if hasattr(self, 'name'):
            changed = (self.name != other.name and self.versions != other.versions and \
                       self.architecture != other.architecture and self.compiler != other.compiler and \
                       self.variants != other.variants and self._normal != other._normal and \
                       self.concrete != other.concrete and self.external != other.external and \
                       self.external_module != other.external_module)
=======
        # We don't count dependencies as changes here
        changed = True
        if hasattr(self, 'name'):
            changed = (self.name != other.name and self.versions != other.versions and
                       self.architecture != other.architecture and self.compiler != other.compiler and
                       self.variants != other.variants and self._normal != other._normal and
                       self.concrete != other.concrete and self.external != other.external)
>>>>>>> d3916707

        # Local node attributes get copied first.
        self.name = other.name
        self.versions = other.versions.copy()
        self.architecture = other.architecture
        self.compiler = other.compiler.copy() if other.compiler else None
        if kwargs.get('cleardeps', True):
            self.dependents = DependencyMap()
            self.dependencies = DependencyMap()
        self.compiler_flags = other.compiler_flags.copy()
        self.variants = other.variants.copy()
        self.variants.spec = self
        self.external = other.external
        self.namespace = other.namespace
<<<<<<< HEAD
        self.external_module = other.external_module
=======
        self._hash = other._hash
>>>>>>> d3916707

        # If we copy dependencies, preserve DAG structure in the new spec
        if kwargs.get('deps', True):
            # This copies the deps from other using _dup(deps=False)
            new_nodes = other.flat_dependencies()
            new_nodes[self.name] = self

            # Hook everything up properly here by traversing.
            for spec in other.traverse(cover='nodes'):
                parent = new_nodes[spec.name]
                for child in spec.dependencies:
                    if child not in parent.dependencies:
                        parent._add_dependency(new_nodes[child])

        # Since we preserved structure, we can copy _normal safely.
        self._normal = other._normal
        self._concrete = other._concrete
        self.external = other.external
        self.external_module = other.external_module
        return changed


    def copy(self, **kwargs):
        """Return a copy of this spec.
           By default, returns a deep copy.  Supply dependencies=False
           to get a shallow copy.
        """
        clone = Spec.__new__(Spec)
        clone._dup(self, **kwargs)
        return clone


    @property
    def version(self):
        if not self.versions.concrete:
            raise SpecError("Spec version is not concrete: " + str(self))
        return self.versions[0]


    def __getitem__(self, name):
        """Get a dependency from the spec by its name."""
        for spec in self.traverse():
            if spec.name == name:
                return spec

        if Spec.is_virtual(name):
            # TODO: this is a kind of kludgy way to find providers
            # TODO: should we just keep virtual deps in the DAG instead of
            # TODO: removing them on concretize?
            for spec in self.traverse():
                if spec.virtual:
                    continue
                if spec.package.provides(name):
                    return spec

        raise KeyError("No spec with name %s in %s" % (name, self))


    def __contains__(self, spec):
        """True if this spec satisfis the provided spec, or if any dependency
           does.  If the spec has no name, then we parse this one first.
        """
        spec = self._autospec(spec)
        for s in self.traverse():
            if s.satisfies(spec, strict=True):
                return True

        return False


    def sorted_deps(self):
        """Return a list of all dependencies sorted by name."""
        deps = self.flat_dependencies()
        return tuple(deps[name] for name in sorted(deps))


    def _eq_dag(self, other, vs, vo):
        """Recursive helper for eq_dag and ne_dag.  Does the actual DAG
           traversal."""
        vs.add(id(self))
        vo.add(id(other))

        if self.ne_node(other):
            return False

        if len(self.dependencies) != len(other.dependencies):
            return False

        ssorted = [self.dependencies[name]  for name in sorted(self.dependencies)]
        osorted = [other.dependencies[name] for name in sorted(other.dependencies)]

        for s, o in zip(ssorted, osorted):
            visited_s = id(s) in vs
            visited_o = id(o) in vo

            # Check for duplicate or non-equal dependencies
            if visited_s != visited_o: return False

            # Skip visited nodes
            if visited_s or visited_o: continue

            # Recursive check for equality
            if not s._eq_dag(o, vs, vo):
                return False

        return True


    def eq_dag(self, other):
        """True if the full dependency DAGs of specs are equal"""
        return self._eq_dag(other, set(), set())


    def ne_dag(self, other):
        """True if the full dependency DAGs of specs are not equal"""
        return not self.eq_dag(other)


    def _cmp_node(self):
        """Comparison key for just *this node* and not its deps."""
        return (self.name,
                self.namespace,
                self.versions,
                self.variants,
                self.architecture,
                self.compiler,
                self.compiler_flags,
                self.dag_hash())


    def eq_node(self, other):
        """Equality with another spec, not including dependencies."""
        return self._cmp_node() == other._cmp_node()


    def ne_node(self, other):
        """Inequality with another spec, not including dependencies."""
        return self._cmp_node() != other._cmp_node()


    def _cmp_key(self):
        """This returns a key for the spec *including* DAG structure.

        The key is the concatenation of:
          1. A tuple describing this node in the DAG.
          2. The hash of each of this node's dependencies' cmp_keys.
        """
        return self._cmp_node() + (
            tuple(hash(self.dependencies[name])
                  for name in sorted(self.dependencies)),)


    def colorized(self):
        return colorize_spec(self)


    def format(self, format_string='$_$@$%@+$+$=', **kwargs):
        """Prints out particular pieces of a spec, depending on what is
           in the format string.  The format strings you can provide are::

               $_   Package name
               $.   Full package name (with namespace)
               $@   Version with '@' prefix
               $%   Compiler with '%' prefix
               $%@  Compiler with '%' prefix & compiler version with '@' prefix
               $%+  Compiler with '%' prefix & compiler flags prefixed by name
               $%@+ Compiler, compiler version, and compiler flags with same prefixes as above
               $+   Options
               $=   Architecture prefixed by 'arch='
               $#   7-char prefix of DAG hash with '-' prefix
               $$   $

               You can also use full-string versions, which leave off the prefixes:

               ${PACKAGE}       Package name
               ${VERSION}       Version
               ${COMPILER}      Full compiler string
               ${COMPILERNAME}  Compiler name
               ${COMPILERVER}   Compiler version
               ${COMPILERFLAGS} Compiler flags
               ${OPTIONS}       Options
               ${TARGET}        Target
               ${SHA1}          Dependencies 8-char sha1 prefix

               ${SPACK_ROOT}    The spack root directory
               ${SPACK_INSTALL} The default spack install directory, ${SPACK_PREFIX}/opt

           Optionally you can provide a width, e.g. $20_ for a 20-wide name.
           Like printf, you can provide '-' for left justification, e.g.
           $-20_ for a left-justified name.

           Anything else is copied verbatim into the output stream.

           *Example:*  ``$_$@$+`` translates to the name, version, and options
           of the package, but no dependencies, architecture, or compiler.

           TODO: allow, e.g., $6# to customize short hash length
           TODO: allow, e.g., $## for full hash.
           """
        color    = kwargs.get('color', False)
        length = len(format_string)
        out = StringIO()
        named = escape = compiler = False
        named_str = fmt = ''

        def write(s, c):
            if color:
                f = color_formats[c] + cescape(s) + '@.'
                cwrite(f, stream=out, color=color)
            else:
                out.write(s)

        iterator = enumerate(format_string)
        for i, c in iterator:
            if escape:
                fmt = '%'
                if c == '-':
                    fmt += c
                    i, c = next(iterator)

                while c in '0123456789':
                    fmt += c
                    i, c = next(iterator)
                fmt += 's'

                if c == '_':
                    name = self.name if self.name else ''
                    out.write(fmt % name)
                elif c == '.':
                    out.write(fmt % self.fullname)
                elif c == '@':
                    if self.versions and self.versions != _any_version:
                        write(fmt % (c + str(self.versions)), c)
                elif c == '%':
                    if self.compiler:
                        write(fmt % (c + str(self.compiler.name)), c)
                    compiler = True
                elif c == '+':
                    if self.variants:
                        write(fmt % str(self.variants), c)
                # TODO: Check string methods here
                elif c == '=':
                    if self.architecture:
                        write(fmt % (' arch' + c + str(self.architecture)), c)
                elif c == '#':
                    out.write('-' + fmt % (self.dag_hash(7)))
                elif c == '$':
                    if fmt != '%s':
                        raise ValueError("Can't use format width with $$.")
                    out.write('$')
                elif c == '{':
                    named = True
                    named_str = ''
                escape = False

            elif compiler:
                if c == '@':
                    if (self.compiler and self.compiler.versions and
                        self.compiler.versions != _any_version):
                        write(c + str(self.compiler.versions), '%')
                elif c == '+':
                    if self.compiler_flags:
                        write(fmt % str(self.compiler_flags), '%')
                    compiler = False
                elif c == '$':
                    escape = True
                    compiler = False
                else:
                    out.write(c)
                    compiler = False

            elif named:
                if not c == '}':
                    if i == length - 1:
                        raise ValueError("Error: unterminated ${ in format: '%s'"
                                         % format_string)
                    named_str += c
                    continue;
                if named_str == 'PACKAGE':
                    name = self.name if self.name else ''
                    write(fmt % self.name, '@')
                if named_str == 'VERSION':
                    if self.versions and self.versions != _any_version:
                        write(fmt % str(self.versions), '@')
                elif named_str == 'COMPILER':
                    if self.compiler:
                        write(fmt % self.compiler, '%')
                elif named_str == 'COMPILERNAME':
                    if self.compiler:
                        write(fmt % self.compiler.name, '%')
                elif named_str == 'COMPILERVER':
                    if self.compiler:
                        write(fmt % self.compiler.versions, '%')
                elif named_str == 'COMPILERFLAGS':
                    if self.compiler:
                        write(fmt % str(self.compiler_flags), '%')
                elif named_str == 'OPTIONS':
                    if self.variants:
                        write(fmt % str(self.variants), '+')
                elif named_str == 'ARCHITECTURE':
                    if self.architecture:
                        write(fmt % self.architecture, '=')
                elif named_str == 'SHA1':
                    if self.dependencies:
                        out.write(fmt % str(self.dag_hash(7)))
                elif named_str == 'SPACK_ROOT':
                    out.write(fmt % spack.prefix)
                elif named_str == 'SPACK_INSTALL':
                    out.write(fmt % spack.install_path)

                named = False

            elif c == '$':
                escape = True
                if i == length - 1:
                    raise ValueError("Error: unterminated $ in format: '%s'"
                                     % format_string)
            else:
                out.write(c)

        result = out.getvalue()
        return result


    def dep_string(self):
        return ''.join("^" + dep.format() for dep in self.sorted_deps())


    def __cmp__(self, other):
        #Package name sort order is not configurable, always goes alphabetical
        if self.name != other.name:
            return cmp(self.name, other.name)

        #Package version is second in compare order
        pkgname = self.name
        if self.versions != other.versions:
            return spack.pkgsort.version_compare(pkgname,
                         self.versions, other.versions)

        #Compiler is third
        if self.compiler != other.compiler:
            return spack.pkgsort.compiler_compare(pkgname,
                         self.compiler, other.compiler)

        #Variants
        if self.variants != other.variants:
            return spack.pkgsort.variant_compare(pkgname,
                         self.variants, other.variants)

        #Target
        if self.target != other.target:
            return spack.pkgsort.target_compare(pkgname,
                         self.target, other.target)

        #Dependency is not configurable
        if self.dep_hash() != other.dep_hash():
            return -1 if self.dep_hash() < other.dep_hash() else 1

        #Equal specs
        return 0


    def __str__(self):
        return self.format() + self.dep_string()


    def tree(self, **kwargs):
        """Prints out this spec and its dependencies, tree-formatted
           with indentation."""
        color  = kwargs.pop('color', False)
        depth  = kwargs.pop('depth', False)
        showid = kwargs.pop('ids',   False)
        cover  = kwargs.pop('cover', 'nodes')
        indent = kwargs.pop('indent', 0)
        fmt    = kwargs.pop('format', '$_$@$%@+$+$=')
        prefix = kwargs.pop('prefix', None)
        check_kwargs(kwargs, self.tree)

        out = ""
        cur_id = 0
        ids = {}
        for d, node in self.traverse(order='pre', cover=cover, depth=True):
            if prefix is not None:
                out += prefix(node)
            out += " " * indent
            if depth:
                out += "%-4d" % d
            if not id(node) in ids:
                cur_id += 1
                ids[id(node)] = cur_id
            if showid:
                out += "%-4d" % ids[id(node)]
            out += ("    " * d)
            if d > 0:
                out += "^"
            out += node.format(fmt, color=color) + "\n"
        return out


    def __repr__(self):
        return str(self)


#
# These are possible token types in the spec grammar.
#
HASH, DEP, AT, COLON, COMMA, ON, OFF, PCT, EQ, QT, ID = range(11)

class SpecLexer(spack.parse.Lexer):
    """Parses tokens that make up spack specs."""
    def __init__(self):
        super(SpecLexer, self).__init__([
            (r'/',         lambda scanner, val: self.token(HASH,  val)),
            (r'\^',        lambda scanner, val: self.token(DEP,   val)),
            (r'\@',        lambda scanner, val: self.token(AT,    val)),
            (r'\:',        lambda scanner, val: self.token(COLON, val)),
            (r'\,',        lambda scanner, val: self.token(COMMA, val)),
            (r'\+',        lambda scanner, val: self.token(ON,    val)),
            (r'\-',        lambda scanner, val: self.token(OFF,   val)),
            (r'\~',        lambda scanner, val: self.token(OFF,   val)),
            (r'\%',        lambda scanner, val: self.token(PCT,   val)),
            (r'\=',        lambda scanner, val: self.token(EQ,    val)),
            # This is more liberal than identifier_re (see above).
            # Checked by check_identifier() for better error messages.
            (r'([\"\'])(?:(?=(\\?))\2.)*?\1',lambda scanner, val: self.token(QT, val)),
            (r'\w[\w.-]*', lambda scanner, val: self.token(ID,    val)),
            (r'\s+',       lambda scanner, val: None)])


class SpecParser(spack.parse.Parser):
    def __init__(self):
        super(SpecParser, self).__init__(SpecLexer())
        self.previous = None

    def do_parse(self):
        specs = []
        try:
            while self.next:
                # TODO: clean this parsing up a bit
                if self.previous:
                    specs.append(self.spec(self.previous.value))
                if self.accept(ID):
                    self.previous = self.token
                    if self.accept(EQ):
                        if not specs:
                            specs.append(self.spec(None))
                        if self.accept(QT):
                            self.token.value = self.token.value[1:-1]
                        else:
                            self.expect(ID)
                        specs[-1]._add_flag(self.previous.value, self.token.value)
                    else:
                        specs.append(self.spec(self.previous.value))
                    self.previous = None
                elif self.accept(HASH):
                    specs.append(self.spec_by_hash())

                elif self.accept(DEP):
                    if not specs:
                        self.previous = self.token
                        specs.append(self.spec(None))
                        self.previous = None
                    if self.accept(HASH):
                        specs[-1]._add_dependency(self.spec_by_hash())
                    else:
                        self.expect(ID)
                        specs[-1]._add_dependency(self.spec(self.token.value))

                else:
                    # Attempt to construct an anonymous spec, but check that the first token is valid
                    # TODO: Is this check even necessary, or will it all be Lex errors now?
                    specs.append(self.spec(None,True))

        except spack.parse.ParseError, e:
            raise SpecParseError(e)


        return specs


    def parse_compiler(self, text):
        self.setup(text)
        return self.compiler()


    def spec_by_hash(self):
        self.expect(ID)

        specs = spack.installed_db.query()
        matches = [spec for spec in specs if
                   spec.dag_hash()[:len(self.token.value)] == self.token.value]

        if not matches:
            tty.die("%s does not match any installed packages." %self.token.value)

        if len(matches) != 1:
            raise AmbiguousHashError("Multiple packages specify hash %s." % self.token.value, *matches)

        return matches[0]


    def spec(self, name, check_valid_token = False):
        """Parse a spec out of the input.  If a spec is supplied, then initialize
           and return it instead of creating a new one."""
        if name:
            spec_namespace, dot, spec_name = name.rpartition('.')
            if not spec_namespace:
                spec_namespace = None
            self.check_identifier(spec_name)
        else:
            spec_namespace = None
            spec_name = None



        # This will init the spec without calling __init__.
        spec = Spec.__new__(Spec)
        spec.name = spec_name
        spec.versions = VersionList()
        spec.variants = VariantMap(spec)
        spec.architecture = None
        spec.compiler = None
        spec.external = None
<<<<<<< HEAD
        spec.external_module = None
=======
        spec.compiler_flags = FlagMap(spec)
>>>>>>> d3916707
        spec.dependents   = DependencyMap()
        spec.dependencies = DependencyMap()
        spec.namespace = spec_namespace
        spec._hash = None

        spec._normal = False
        spec._concrete = False

        # record this so that we know whether version is
        # unspecified or not.
        added_version = False

        if self.previous and self.previous.value == DEP:
            if self.accept(HASH):
                spec.add_dependency(self.spec_by_hash())
            else:
                self.expect(ID)
                if self.accept(EQ):
                    raise SpecParseError(spack.parse.ParseError("","","Expected dependency received anonymous spec"))
                spec.add_dependency(self.spec(self.token.value))

        while self.next:
            if self.accept(AT):
                vlist = self.version_list()
                for version in vlist:
                    spec._add_version(version)
                added_version = True
                check_valid_token = False

            elif self.accept(ON):
                spec._add_variant(self.variant(), True)
                check_valid_token = False

            elif self.accept(OFF):
                spec._add_variant(self.variant(),False)
                check_valid_token = False

            elif self.accept(PCT):
                spec._set_compiler(self.compiler())
                check_valid_token = False

            elif self.accept(ID):
                self.previous = self.token
                if self.accept(EQ):
                    if self.accept(QT):
                        self.token.value = self.token.value[1:-1]
                    else:
                        self.expect(ID)
                    spec._add_flag(self.previous.value, self.token.value)
                    self.previous = None
                else:
                    return spec

            else:
                if check_valid_token:
                    self.unexpected_token()
                break

        # If there was no version in the spec, consier it an open range
        if not added_version:
            spec.versions = VersionList(':')

        return spec


    def variant(self,name=None):
        #TODO: Make generalized variants possible
        if name:
            return name
        else:
            self.expect(ID)
            self.check_identifier()
            return self.token.value

    def architecture(self):
        #TODO: Make this work properly as a subcase of variant (includes adding names to grammar)
        self.expect(ID)
        return self.token.value


    def version(self):
        start = None
        end = None
        if self.accept(ID):
            start = self.token.value

        if self.accept(COLON):
            if self.accept(ID):
                end = self.token.value
        elif start:
            # No colon, but there was a version.
            return Version(start)
        else:
            # No colon and no id: invalid version.
            self.next_token_error("Invalid version specifier")

        if start: start = Version(start)
        if end: end = Version(end)
        return VersionRange(start, end)


    def version_list(self):
        vlist = []
        vlist.append(self.version())
        while self.accept(COMMA):
            vlist.append(self.version())
        return vlist


    def compiler(self):
        self.expect(ID)
        self.check_identifier()

        compiler = CompilerSpec.__new__(CompilerSpec)
        compiler.name = self.token.value
        compiler.versions = VersionList()
        if self.accept(AT):
            vlist = self.version_list()
            for version in vlist:
                compiler._add_version(version)
        else:
            compiler.versions = VersionList(':')
        return compiler


    def check_identifier(self, id=None):
        """The only identifiers that can contain '.' are versions, but version
           ids are context-sensitive so we have to check on a case-by-case
           basis. Call this if we detect a version id where it shouldn't be.
        """
        if not id:
            id = self.token.value
        if '.' in id:
            self.last_token_error("Identifier cannot contain '.'")


def parse(string):
    """Returns a list of specs from an input string.
       For creating one spec, see Spec() constructor.
    """
    return SpecParser().parse(string)


def parse_anonymous_spec(spec_like, pkg_name):
    """Allow the user to omit the package name part of a spec if they
       know what it has to be already.

       e.g., provides('mpi@2', when='@1.9:') says that this package
       provides MPI-3 when its version is higher than 1.9.
    """
    if not isinstance(spec_like, (str, Spec)):
        raise TypeError('spec must be Spec or spec string.  Found %s'
                        % type(spec_like))

    if isinstance(spec_like, str):
        try:
            anon_spec = Spec(spec_like)
            if anon_spec.name != pkg_name:
                raise SpecParseError(spack.parse.ParseError("","","Expected anonymous spec for package %s but found spec for package %s" % (pkg_name, anon_spec.name) ))
        except SpecParseError:
            anon_spec = Spec(pkg_name + ' ' +  spec_like)
            if anon_spec.name != pkg_name: raise ValueError(
                    "Invalid spec for package %s: %s" % (pkg_name, spec_like))
    else:
        anon_spec = spec_like.copy()

    if anon_spec.name != pkg_name:
        raise ValueError("Spec name '%s' must match package name '%s'"
                         % (anon_spec.name, pkg_name))

    return anon_spec


class SpecError(spack.error.SpackError):
    """Superclass for all errors that occur while constructing specs."""
    def __init__(self, message):
        super(SpecError, self).__init__(message)


class SpecParseError(SpecError):
    """Wrapper for ParseError for when we're parsing specs."""
    def __init__(self, parse_error):
        super(SpecParseError, self).__init__(parse_error.message)
        self.string = parse_error.string
        self.pos = parse_error.pos


class DuplicateDependencyError(SpecError):
    """Raised when the same dependency occurs in a spec twice."""
    def __init__(self, message):
        super(DuplicateDependencyError, self).__init__(message)


class DuplicateVariantError(SpecError):
    """Raised when the same variant occurs in a spec twice."""
    def __init__(self, message):
        super(DuplicateVariantError, self).__init__(message)


class DuplicateCompilerSpecError(SpecError):
    """Raised when the same compiler occurs in a spec twice."""
    def __init__(self, message):
        super(DuplicateCompilerSpecError, self).__init__(message)


class UnsupportedCompilerError(SpecError):
    """Raised when the user asks for a compiler spack doesn't know about."""
    def __init__(self, compiler_name):
        super(UnsupportedCompilerError, self).__init__(
            "The '%s' compiler is not yet supported." % compiler_name)


class UnknownVariantError(SpecError):
    """Raised when the same variant occurs in a spec twice."""
    def __init__(self, pkg, variant):
        super(UnknownVariantError, self).__init__(
            "Package %s has no variant %s!" % (pkg, variant))

class UnknownArchitectureSpecError(SpecError):
    """ Raised when an entry in a string field is neither a platform,
        operating system or a target. """
    def __init__(self, architecture_spec_entry):
        super(UnknownArchitectureSpecError, self).__init__(
                "Architecture spec %s is not a valid spec entry" % (
                                            architecture_spec_entry))

class DuplicateArchitectureError(SpecError):
    """Raised when the same target occurs in a spec twice."""
    def __init__(self, message):
        super(DuplicateArchitectureError, self).__init__(message)


class InconsistentSpecError(SpecError):
    """Raised when two nodes in the same spec DAG have inconsistent
       constraints."""
    def __init__(self, message):
        super(InconsistentSpecError, self).__init__(message)


class InvalidDependencyException(SpecError):
    """Raised when a dependency in a spec is not actually a dependency
       of the package."""
    def __init__(self, message):
        super(InvalidDependencyException, self).__init__(message)


class NoProviderError(SpecError):
    """Raised when there is no package that provides a particular
       virtual dependency.
    """
    def __init__(self, vpkg):
        super(NoProviderError, self).__init__(
            "No providers found for virtual package: '%s'" % vpkg)
        self.vpkg = vpkg


class MultipleProviderError(SpecError):
    """Raised when there is no package that provides a particular
       virtual dependency.
    """
    def __init__(self, vpkg, providers):
        """Takes the name of the vpkg"""
        super(MultipleProviderError, self).__init__(
            "Multiple providers found for '%s': %s"
            % (vpkg, [str(s) for s in providers]))
        self.vpkg = vpkg
        self.providers = providers

class UnsatisfiableSpecError(SpecError):
    """Raised when a spec conflicts with package constraints.
       Provide the requirement that was violated when raising."""
    def __init__(self, provided, required, constraint_type):
        super(UnsatisfiableSpecError, self).__init__(
            "%s does not satisfy %s" % (provided, required))
        self.provided = provided
        self.required = required
        self.constraint_type = constraint_type


class UnsatisfiableSpecNameError(UnsatisfiableSpecError):
    """Raised when two specs aren't even for the same package."""
    def __init__(self, provided, required):
        super(UnsatisfiableSpecNameError, self).__init__(
            provided, required, "name")


class UnsatisfiableVersionSpecError(UnsatisfiableSpecError):
    """Raised when a spec version conflicts with package constraints."""
    def __init__(self, provided, required):
        super(UnsatisfiableVersionSpecError, self).__init__(
            provided, required, "version")


class UnsatisfiableCompilerSpecError(UnsatisfiableSpecError):
    """Raised when a spec comiler conflicts with package constraints."""
    def __init__(self, provided, required):
        super(UnsatisfiableCompilerSpecError, self).__init__(
            provided, required, "compiler")


class UnsatisfiableVariantSpecError(UnsatisfiableSpecError):
    """Raised when a spec variant conflicts with package constraints."""
    def __init__(self, provided, required):
        super(UnsatisfiableVariantSpecError, self).__init__(
            provided, required, "variant")

class UnsatisfiableCompilerFlagSpecError(UnsatisfiableSpecError):
    """Raised when a spec variant conflicts with package constraints."""
    def __init__(self, provided, required):
        super(UnsatisfiableCompilerFlagSpecError, self).__init__(
            provided, required, "compiler_flags")

class UnsatisfiableTargetSpecError(UnsatisfiableSpecError):
    """Raised when a spec target conflicts with package constraints."""
    def __init__(self, provided, required):
        super(UnsatisfiableTargetSpecError, self).__init__(
            provided, required, "target")


class UnsatisfiableProviderSpecError(UnsatisfiableSpecError):
    """Raised when a provider is supplied but constraints don't match
       a vpkg requirement"""
    def __init__(self, provided, required):
        super(UnsatisfiableProviderSpecError, self).__init__(
            provided, required, "provider")

# TODO: get rid of this and be more specific about particular incompatible
# dep constraints
class UnsatisfiableDependencySpecError(UnsatisfiableSpecError):
    """Raised when some dependency of constrained specs are incompatible"""
    def __init__(self, provided, required):
        super(UnsatisfiableDependencySpecError, self).__init__(
            provided, required, "dependency")

class SpackYAMLError(spack.error.SpackError):
    def __init__(self, msg, yaml_error):
        super(SpackYAMLError, self).__init__(msg, str(yaml_error))

class SpackRecordError(spack.error.SpackError):
    def __init__(self, msg):
        super(SpackRecordError, self).__init__(msg)

class AmbiguousHashError(SpecError):
    def __init__(self, msg, *specs):
        super(AmbiguousHashError, self).__init__(msg)
        for spec in specs:
            print '    ', spec.format('$.$@$%@+$+$=$#')<|MERGE_RESOLUTION|>--- conflicted
+++ resolved
@@ -18,9 +18,9 @@
 # MERCHANTABILITY or FITNESS FOR A PARTICULAR PURPOSE. See the terms and
 # conditions of the GNU Lesser General Public License for more details.
 #
-# You should have received a copy of the GNU Lesser General Public
-# License along with this program; if not, write to the Free Software
-# Foundation, Inc., 59 Temple Place, Suite 330, Boston, MA 02111-1307 USA
+# You should have received a copy of the GNU Lesser General Public License
+# along with this program; if not, write to the Free Software Foundation,
+# Inc., 59 Temple Place, Suite 330, Boston, MA 02111-1307 USA
 ##############################################################################
 """
 Spack allows very fine-grained control over how packages are installed and
@@ -95,9 +95,7 @@
 specs to avoid ambiguity.  Both are provided because ~ can cause shell
 expansion when it is the first character in an id typed on the command line.
 """
-from collections import namedtuple
 import sys
-import imp
 import itertools
 import hashlib
 import base64
@@ -107,7 +105,6 @@
 from yaml.error import MarkedYAMLError
 
 import llnl.util.tty as tty
-from llnl.util.filesystem import join_path
 from llnl.util.lang import *
 from llnl.util.tty.color import *
 
@@ -115,12 +112,11 @@
 import spack.architecture
 import spack.parse
 import spack.error
-#import spack.compilers as compilers
+import spack.compilers as compilers
 
 # TODO: move display_specs to some other location.
 from spack.cmd.find import display_specs
 from spack.version import *
-from spack.util.naming import mod_to_class
 from spack.util.string import *
 from spack.util.prefix import Prefix
 from spack.virtual import ProviderIndex
@@ -131,7 +127,7 @@
 # Convenient names for color formats so that other things can use them
 compiler_color         = '@g'
 version_color          = '@c'
-architecture_color           = '@m'
+architecture_color     = '@m'
 enabled_variant_color  = '@B'
 disabled_variant_color = '@r'
 dependency_color       = '@.'
@@ -499,16 +495,16 @@
         # cases we've read them from a file want to assume normal.
         # This allows us to manipulate specs that Spack doesn't have
         # package.py files for.
-        self._normal   = kwargs.get('normal', False)
+        self._normal = kwargs.get('normal', False)
         self._concrete = kwargs.get('concrete', False)
-<<<<<<< HEAD
+#ifdef NEW
+
+        # Allow a spec to be constructed with an external path.
+        self.external  = kwargs.get('external', None)
+#else /* not NEW */
         self.external = None
         self.external_module = None
-=======
-
-        # Allow a spec to be constructed with an external path.
-        self.external  = kwargs.get('external', None)
->>>>>>> d3916707
+#endif /* not NEW */
 
         # This allows users to construct a spec DAG with literals.
         # Note that given two specs a and b, Spec(a) copies a, but
@@ -560,18 +556,8 @@
     def _set_architecture(self, architecture):
         """Called by the parser to set the architecture."""
         if self.architecture: raise DuplicateArchitectureError(
-                "Spec for '%s' cannot have two architectures." % self.name)  
-        if '-' in architecture:
-            os, target = architecture.split('-')
-
-        elif architecture in ['frontend','backend','fe','be']:
-            os = architecture
-            target = architecture
-        else:
-            os = None
-            target = architecture
-
-        self.architecture = spack.architecture.Arch(os, target)
+                "Spec for '%s' cannot have two architectures." % self.name)
+        self.architecture = architecture
 
 
     def _add_dependency(self, spec):
@@ -793,15 +779,10 @@
         params = dict( (name, v.value) for name, v in self.variants.items() )
         params.update( dict( (name, value) for name, value in self.compiler_flags.items()) )
         d = {
-<<<<<<< HEAD
-            'variants' : dict(
-                (name,v.enabled) for name, v in self.variants.items()),
-=======
             'parameters' : params,
             'arch' : self.architecture,
->>>>>>> d3916707
             'dependencies' : dict((d, self.dependencies[d].dag_hash())
-                                  for d in sorted(self.dependencies)),
+                                  for d in sorted(self.dependencies))
         }
 
         # Older concrete specs do not have a namespace.  Omit for
@@ -843,12 +824,17 @@
         spec = Spec(name)
         spec.namespace = node.get('namespace', None)
         spec.versions = VersionList.from_dict(node)
+#ifdef NEW
+        spec.architecture = node['arch']
+
+        if 'hash' in node:
+            spec._hash = node['hash']
+
+#else /* not NEW */
         # TODO: Need to fix the architecture.Target.from_dict
         spec.architecture = spack.architecture.arch_from_dict(node['architecture'])
 
-        if 'hash' in node:
-            spec._hash = node['hash']
-
+#endif /* not NEW */
         if node['compiler'] is None:
             spec.compiler = None
         else:
@@ -945,11 +931,6 @@
         """Replace this virtual spec with a concrete spec."""
         assert(self.virtual)
         for name, dependent in self.dependents.items():
-<<<<<<< HEAD
-            if not dependent.external:
-                del dependent.dependencies[self.name]
-                dependent._add_dependency(concrete)
-=======
             # remove self from all dependents.
             del dependent.dependencies[self.name]
 
@@ -974,7 +955,6 @@
         for name, dep in self.dependencies.items():
             del dep.dependents[self.name]
             del self.dependencies[dep.name]
->>>>>>> d3916707
 
 
     def _expand_virtual_packages(self):
@@ -1408,9 +1388,9 @@
                 spack.repo.get(spec.fullname)
 
             # validate compiler in addition to the package name.
-#            if spec.compiler:
-#                if not compilers.supported(spec.compiler):
-#                    raise UnsupportedCompilerError(spec.compiler.name)
+            if spec.compiler:
+                if not compilers.supported(spec.compiler):
+                    raise UnsupportedCompilerError(spec.compiler.name)
 
             # Ensure that variants all exist.
             for vname, variant in spec.variants.items():
@@ -1444,7 +1424,7 @@
         # TODO: Check out the logic here
         if self.architecture is not None and other.architecture is not None:
             if self.architecture != other.architecture:
-                raise UnsatisfiableTargetSpecError(self.architecture,
+                raise UnsatisfiableArchitectureSpecError(self.architecture,
                                                          other.architecture)
 
         changed = False
@@ -1536,23 +1516,11 @@
         except SpecError:
             return parse_anonymous_spec(spec_like, self.name)
 
-    #def add_target_from_string(self, target):
-    #    if target is None:
-    #        self.architecture.target = self.architecture.platform.target('default_target')
-    #    else:
-    #        self.architecture.target = self.architecture.platform.target(target)
-
-    #def add_operating_system_from_string(self, os):
-    #    if os is None:
-    #        self.architecture.platform_os = self.architecture.platform.operating_system('default_os')
-    #    else:
-    #        self.architecture.platform_os = self.architecture.platform.operating_system(os)
-
 
     def satisfies(self, other, deps=True, strict=False):
-        """determine if this spec satisfies all constraints of another.
-
-        there are two senses for satisfies:
+        """Determine if this spec satisfies all constraints of another.
+
+        There are two senses for satisfies:
 
           * `loose` (default): the absence of a constraint in self
             implies that it *could* be satisfied by other, so we only
@@ -1564,11 +1532,7 @@
         """
         other = self._autospec(other)
 
-<<<<<<< HEAD
         # a concrete provider can satisfy a virtual dependency.
-=======
-       # A concrete provider can satisfy a virtual dependency.
->>>>>>> d3916707
         if not self.virtual and other.virtual:
             pkg = spack.repo.get(self.fullname)
             if pkg.provides(other.name):
@@ -1578,13 +1542,8 @@
                             return True
             return False
 
-<<<<<<< HEAD
-        # otherwise, first thing we care about is whether the name matches
-        if self.name != other.name:
-=======
         # Otherwise, first thing we care about is whether the name matches
         if self.name != other.name and self.name and other.name:
->>>>>>> d3916707
             return False
 
         # namespaces either match, or other doesn't require one.
@@ -1598,10 +1557,10 @@
         elif strict and (self.versions or other.versions):
             return False
 
-        # none indicates no constraints when not strict.
+        # None indicates no constraints when not strict.
         if self.compiler and other.compiler:
             if not self.compiler.satisfies(other.compiler, strict=strict):
-                return  False
+                return False
         elif strict and (other.compiler and not self.compiler):
             return False
 
@@ -1611,8 +1570,7 @@
         if not self.variants.satisfies(other.variants, strict=var_strict):
             return False
 
-
-        # Target satisfaction is currently just class equality.
+        # Architecture satisfaction is currently just string equality.
         # If not strict, None means unconstrained.
         if isinstance(self.architecture, basestring):
             self.add_architecture_from_string(self.architecture)
@@ -1698,9 +1656,6 @@
                Whether deps should be copied too.  Set to False to copy a
                spec but not its dependencies.
         """
-<<<<<<< HEAD
-
-        # TODO: Check if comparisons for tuple are valid
         # We don't count dependencies as changes here
         changed = True
         if hasattr(self, 'name'):
@@ -1709,15 +1664,6 @@
                        self.variants != other.variants and self._normal != other._normal and \
                        self.concrete != other.concrete and self.external != other.external and \
                        self.external_module != other.external_module)
-=======
-        # We don't count dependencies as changes here
-        changed = True
-        if hasattr(self, 'name'):
-            changed = (self.name != other.name and self.versions != other.versions and
-                       self.architecture != other.architecture and self.compiler != other.compiler and
-                       self.variants != other.variants and self._normal != other._normal and
-                       self.concrete != other.concrete and self.external != other.external)
->>>>>>> d3916707
 
         # Local node attributes get copied first.
         self.name = other.name
@@ -1732,11 +1678,11 @@
         self.variants.spec = self
         self.external = other.external
         self.namespace = other.namespace
-<<<<<<< HEAD
+#ifdef NEW
+        self._hash = other._hash
+#else /* not NEW */
         self.external_module = other.external_module
-=======
-        self._hash = other._hash
->>>>>>> d3916707
+#endif /* not NEW */
 
         # If we copy dependencies, preserve DAG structure in the new spec
         if kwargs.get('deps', True):
@@ -1918,7 +1864,7 @@
                ${COMPILERVER}   Compiler version
                ${COMPILERFLAGS} Compiler flags
                ${OPTIONS}       Options
-               ${TARGET}        Target
+               ${ARCHITECTURE}  Architecture
                ${SHA1}          Dependencies 8-char sha1 prefix
 
                ${SPACK_ROOT}    The spack root directory
@@ -1977,7 +1923,6 @@
                 elif c == '+':
                     if self.variants:
                         write(fmt % str(self.variants), c)
-                # TODO: Check string methods here
                 elif c == '=':
                     if self.architecture:
                         write(fmt % (' arch' + c + str(self.architecture)), c)
@@ -2038,7 +1983,7 @@
                         write(fmt % str(self.variants), '+')
                 elif named_str == 'ARCHITECTURE':
                     if self.architecture:
-                        write(fmt % self.architecture, '=')
+                        write(fmt % str(self.architecture), '=')
                 elif named_str == 'SHA1':
                     if self.dependencies:
                         out.write(fmt % str(self.dag_hash(7)))
@@ -2260,11 +2205,11 @@
         spec.architecture = None
         spec.compiler = None
         spec.external = None
-<<<<<<< HEAD
+#ifdef NEW
+        spec.compiler_flags = FlagMap(spec)
+#else /* not NEW */
         spec.external_module = None
-=======
-        spec.compiler_flags = FlagMap(spec)
->>>>>>> d3916707
+#endif /* not NEW */
         spec.dependents   = DependencyMap()
         spec.dependencies = DependencyMap()
         spec.namespace = spec_namespace
@@ -2492,7 +2437,7 @@
                                             architecture_spec_entry))
 
 class DuplicateArchitectureError(SpecError):
-    """Raised when the same target occurs in a spec twice."""
+    """Raised when the same architecture occurs in a spec twice."""
     def __init__(self, message):
         super(DuplicateArchitectureError, self).__init__(message)
 
@@ -2577,11 +2522,11 @@
         super(UnsatisfiableCompilerFlagSpecError, self).__init__(
             provided, required, "compiler_flags")
 
-class UnsatisfiableTargetSpecError(UnsatisfiableSpecError):
-    """Raised when a spec target conflicts with package constraints."""
+class UnsatisfiableArchitectureSpecError(UnsatisfiableSpecError):
+    """Raised when a spec architecture conflicts with package constraints."""
     def __init__(self, provided, required):
-        super(UnsatisfiableTargetSpecError, self).__init__(
-            provided, required, "target")
+        super(UnsatisfiableArchitectureSpecError, self).__init__(
+            provided, required, "architecture")
 
 
 class UnsatisfiableProviderSpecError(UnsatisfiableSpecError):
